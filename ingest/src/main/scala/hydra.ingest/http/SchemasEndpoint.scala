/*
 * Copyright (C) 2016 Pluralsight, LLC.
 *
 * Licensed under the Apache License, Version 2.0 (the "License");
 *  you may not use this file except in compliance with the License.
 *  You may obtain a copy of the License at
 *
 *  http://www.apache.org/licenses/LICENSE-2.0
 *  Unless required by applicable law or agreed to in writing, software
 *  distributed under the License is distributed on an "AS IS" BASIS,
 *  WITHOUT WARRANTIES OR CONDITIONS OF ANY KIND, either express or implied.
 *  See the License for the specific language governing permissions and
 *  limitations under the License.
 *
 */

package hydra.ingest.http

import akka.actor.ActorSystem
import akka.http.scaladsl.model.StatusCodes._
import akka.http.scaladsl.model.headers.Location
import akka.http.scaladsl.server.{ExceptionHandler, Route}
import akka.pattern.ask
import akka.util.Timeout
import ch.megard.akka.http.cors.scaladsl.CorsDirectives._
import com.github.vonnagy.service.container.http.routing.RoutedEndpoints
import hydra.avro.resource.SchemaResource
import hydra.common.config.ConfigSupport
import hydra.core.akka.SchemaRegistryActor
import hydra.core.akka.SchemaRegistryActor._
import hydra.core.http.{CorsSupport, RouteSupport}
import hydra.core.marshallers.GenericServiceResponse
import io.confluent.kafka.schemaregistry.client.rest.exceptions.RestClientException
import org.apache.avro.SchemaParseException
<<<<<<< HEAD
import spray.json.RootJsonFormat
=======
>>>>>>> 67e57e73

import scala.concurrent.ExecutionContext
import scala.concurrent.duration._

/**
  * A wrapper around Confluent's schema registry that facilitates schema registration and retrieval.
  *
  * Created by alexsilva on 2/13/16.
  */
class SchemasEndpoint()(implicit system: ActorSystem)
    extends RouteSupport
    with ConfigSupport
    with CorsSupport {

  implicit val endpointFormat: RootJsonFormat[SchemasEndpointResponse] = jsonFormat3(SchemasEndpointResponse.apply)
  implicit val v2EndpointFormat: RootJsonFormat[SchemasWithKeyEndpointResponse] = jsonFormat2(SchemasWithKeyEndpointResponse.apply)
  implicit val timeout: Timeout = Timeout(3.seconds)

  private val schemaRegistryActor =
    system.actorOf(SchemaRegistryActor.props(applicationConfig))

<<<<<<< HEAD
  override def route: Route = cors(settings) {
    handleExceptions(excptHandler) {
      pathPrefix("schemas") {
=======
  override val route: Route = cors(settings) {
    pathPrefix("schemas") {
      handleExceptions(excptHandler) {
>>>>>>> 67e57e73
        get {
          pathEndOrSingleSlash {
            onSuccess(
              (schemaRegistryActor ? FetchSubjectsRequest)
                .mapTo[FetchSubjectsResponse]
            ) { response => complete(OK, response.subjects) }
          } ~ path(Segment) { subject =>
            parameters('schema ?) { schemaOnly: Option[String] =>
              getSchema(includeKeySchema = false, subject, schemaOnly)
            }
          } ~ path(Segment / "versions") { subject =>
            onSuccess(
              (schemaRegistryActor ? FetchAllSchemaVersionsRequest(subject))
                .mapTo[FetchAllSchemaVersionsResponse]
            ) { response =>
              complete(OK, response.versions.map(SchemasEndpointResponse(_)))
            }
          } ~ path(Segment / "versions" / IntNumber) { (subject, version) =>
            onSuccess(
              (schemaRegistryActor ? FetchSchemaVersionRequest(
                subject,
                version
              )).mapTo[FetchSchemaVersionResponse]
            ) { response =>
              complete(OK, SchemasEndpointResponse(response.schemaResource))
            }
          }
        } ~
          post {
            registerNewSchema
          }
      } ~ v2Route
    }
  }

  private val v2Route =
    pathPrefix("v2") {
      get {
        path("schemas" / Segment) { subject =>
          getSchema(includeKeySchema = true, subject, None)
        }
      }
    }

  def getSchema(includeKeySchema: Boolean, subject: String, schemaOnly: Option[String]): Route = {
    onSuccess(
      (schemaRegistryActor ? FetchSchemaMetadataRequest(subject))
        .mapTo[FetchSchemaResponse]
    ) { response =>

      if (includeKeySchema) {
        complete(OK, SchemasWithKeyEndpointResponse.apply(response))
      } else {
        val schemaResource = response.schemaResource
        schemaOnly.map(_ => complete(OK, schemaResource.schema.toString))
          .getOrElse(
            complete(OK, SchemasEndpointResponse(schemaResource))
          )
      }
    }
  }

  private def registerNewSchema: Route = {
    entity(as[String]) { json =>
      extractRequest { request =>
        onSuccess(
          (schemaRegistryActor ? RegisterSchemaRequest(json))
            .mapTo[RegisterSchemaResponse]
        ) { registeredSchema =>
          respondWithHeader(
            Location(
              request.uri.copy(path =
                request.uri.path / registeredSchema.schemaResource.schema.getFullName
              )
            )
          ) {
            complete(Created, SchemasEndpointResponse(registeredSchema))
          }
        }
      }
    }
  }

  private val excptHandler: ExceptionHandler = ExceptionHandler {
    case e: RestClientException if e.getErrorCode == 40401 =>
      complete(NotFound, GenericServiceResponse(404, e.getMessage))

    case e: RestClientException =>
      val registryHttpStatus = e.getStatus
      val registryErrorCode = e.getErrorCode
      complete(
        registryHttpStatus,
        GenericServiceResponse(
          registryErrorCode,
          s"Registry error: ${e.getMessage}"
        )
      )

    case e: SchemaParseException =>
      complete(
        BadRequest,
        GenericServiceResponse(
          400,
          s"Unable to parse avro schema: ${e.getMessage}"
        )
      )

    case e: Exception =>
      extractUri { uri =>
        log.warn(s"Request to $uri could not be handled normally")
        complete(
          BadRequest,
          GenericServiceResponse(
            400,
            s"Unable to complete request for ${uri.path.tail} : ${e.getMessage}"
          )
        )
      }
  }
}

case class SchemasWithKeyEndpointResponse(keySchemaResponse: Option[SchemasEndpointResponse], valueSchemaResponse: SchemasEndpointResponse)

object SchemasWithKeyEndpointResponse {
  def apply(f: FetchSchemaResponse): SchemasWithKeyEndpointResponse =
    new SchemasWithKeyEndpointResponse(
      f.keySchemaResource.map(SchemasEndpointResponse.apply),
      SchemasEndpointResponse.apply(f.schemaResource)
    )
}

case class SchemasEndpointResponse(id: Int, version: Int, schema: String)

object SchemasEndpointResponse {

  def apply(resource: SchemaResource): SchemasEndpointResponse =
    SchemasEndpointResponse(
      resource.id,
      resource.version,
      resource.schema.toString
    )

  def apply(
      registeredSchema: SchemaRegistryActor.RegisterSchemaResponse
  ): SchemasEndpointResponse = {
    val resource = registeredSchema.schemaResource
    SchemasEndpointResponse(
      resource.id,
      resource.version,
      resource.schema.toString
    )
  }
}<|MERGE_RESOLUTION|>--- conflicted
+++ resolved
@@ -32,11 +32,7 @@
 import hydra.core.marshallers.GenericServiceResponse
 import io.confluent.kafka.schemaregistry.client.rest.exceptions.RestClientException
 import org.apache.avro.SchemaParseException
-<<<<<<< HEAD
 import spray.json.RootJsonFormat
-=======
->>>>>>> 67e57e73
-
 import scala.concurrent.ExecutionContext
 import scala.concurrent.duration._
 
@@ -57,15 +53,9 @@
   private val schemaRegistryActor =
     system.actorOf(SchemaRegistryActor.props(applicationConfig))
 
-<<<<<<< HEAD
   override def route: Route = cors(settings) {
     handleExceptions(excptHandler) {
       pathPrefix("schemas") {
-=======
-  override val route: Route = cors(settings) {
-    pathPrefix("schemas") {
-      handleExceptions(excptHandler) {
->>>>>>> 67e57e73
         get {
           pathEndOrSingleSlash {
             onSuccess(
