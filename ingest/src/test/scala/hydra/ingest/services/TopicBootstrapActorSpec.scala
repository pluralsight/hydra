--- conflicted
+++ resolved
@@ -131,80 +131,5 @@
     }
   }
 
-<<<<<<< HEAD
-//  it should "enrich a hydra request with the appropriate metadata" in {
-//
-//    val mdRequest = """{
-//                      |	"streamName": "exp.dataplatform.testsubject",
-//                      |	"streamType": "Historical",
-//                      |	"streamSubType": "Source Of Truth",
-//                      |	"dataClassification": "Public",
-//                      |	"dataSourceOwner": "BARTON",
-//                      |	"dataSourceContact": "slackity slack dont talk back",
-//                      |	"psDataLake": false,
-//                      |	"dataDocPath": "akka://some/path/here.jpggifyo",
-//                      |	"dataOwnerNotes": "here are some notes topkek",
-//                      |	"streamSchema": {
-//                      |	  "namespace": "exp.assessment",
-//                      |	  "name": "SkillAssessmentTopicsScored",
-//                      |	  "type": "record",
-//                      |	  "version": 1,
-//                      |	  "fields": [
-//                      |	    {
-//                      |	      "name": "test-field",
-//                      |	      "type": "string"
-//                      |	    }
-//                      |	  ]
-//                      |	}
-//                      |}"""
-//      .stripMargin
-//
-//    val hydraReq = HydraRequest("corr_id", mdRequest)
-//
-//    bootstrapActor ! InitiateTopicBootstrap(hydraReq, ctx)
-//
-//    probe.expectMsgPF() {
-//      case InitiateHttpRequest(req, _, _) =>
-//        req.metadata.contains(HYDRA_KAFKA_TOPIC_PARAM)
-//    }
-//  }
-=======
-  it should "enrich a hydra request with the appropriate metadata" in {
-
-    val mdRequest = """{
-                      |	"streamName": "exp.dataplatform.testsubject",
-                      |	"streamType": "Historical",
-                      |	"streamSubType": "Source Of Truth",
-                      |	"dataClassification": "Public",
-                      |	"dataSourceOwner": "BARTON",
-                      |	"dataSourceContact": "slackity slack dont talk back",
-                      |	"psDataLake": false,
-                      |	"dataDocPath": "akka://some/path/here.jpggifyo",
-                      |	"dataOwnerNotes": "here are some notes topkek",
-                      |	"streamSchema": {
-                      |	  "namespace": "exp.assessment",
-                      |	  "name": "SkillAssessmentTopicsScored",
-                      |	  "type": "record",
-                      |	  "version": 1,
-                      |	  "fields": [
-                      |	    {
-                      |	      "name": "test-field",
-                      |	      "type": "string"
-                      |	    }
-                      |	  ]
-                      |	}
-                      |}"""
-      .stripMargin
-
-    val hydraReq = HydraRequest("corr_id", mdRequest)
-
-    bootstrapActor ! InitiateTopicBootstrap(hydraReq, ctx)
-
-    probe.expectMsgPF() {
-      case InitiateHttpRequest(req, _, _) =>
-        req.metadata should contain(HYDRA_KAFKA_TOPIC_PARAM -> "hydra.metadata-topic")
-    }
-  }
->>>>>>> f87758cf
 
 }