--- conflicted
+++ resolved
@@ -416,7 +416,6 @@
       v1TopicNames = List(myTopicName), v2TopicNames = List(), topicNamesToDelete = List(myTopicName),
       registerKey = true, kafkaTopicNamesToFail = List(),
       schemasToSucceed = List(myTopicName), allowableTopicDeletionTimeMs = -10)
-<<<<<<< HEAD
   }
 
   it should "Delete topic with ignoring all consumer groups" in {
@@ -427,8 +426,6 @@
     val state = "Stable"
     applyGoodTestcase(List(topic), List.empty, List(topic), consumerGroupToAdd = Some((key, value, state)),
       ignoreAllConsumerGroups = true)
-=======
->>>>>>> 66f5db3e
   }
 
   // FAILURE CASES
