--- conflicted
+++ resolved
@@ -26,6 +26,7 @@
 import scala.collection.JavaConverters._
 import scala.concurrent.ExecutionContext
 import scala.concurrent.duration.{FiniteDuration, _}
+import scala.util.control.NonFatal
 import scala.util.{Failure, Success, Try}
 
 /**
@@ -36,11 +37,8 @@
   def extName: String
 
   def extConfig: Config
-<<<<<<< HEAD
 
   def registerModule(moduleId: String, cfg: Config): Unit
-=======
->>>>>>> ead2a40d
 }
 
 abstract class HydraExtensionBase(val extName: String, val extConfig: Config)(implicit system: ActorSystem)
@@ -50,24 +48,9 @@
 
   extConfig.root.entrySet().asScala.foreach { entry =>
     val moduleId = entry.getKey
-<<<<<<< HEAD
     val cfg = entry.getValue.asInstanceOf[ConfigObject].toConfig
     registerModule(moduleId, cfg)
   }
-=======
-    try {
-      val ecfg = entry.getValue.asInstanceOf[ConfigObject].toConfig
-      val enabled = ecfg.get[Boolean]("enabled").valueOrElse(true)
-      if (enabled) {
-        startModule(moduleId, ecfg)
-      } else {
-        log.info(s"Module $extName::$moduleId is not enabled; it will not be started.")
-      }
-    } catch {
-      case NonFatal(e: Throwable) => log.error("Unable to load module %s::%s. Reason: %s"
-        .format(extName, moduleId, e.getMessage), e)
-    }
->>>>>>> ead2a40d
 
   def registerModule(moduleId: String, cfg: Config): Unit = {
     val enabled = cfg.get[Boolean]("enabled").valueOrElse(true)
@@ -78,7 +61,6 @@
     }
   }
 
-<<<<<<< HEAD
   private def startModule(moduleId: String, cfg: Config): Try[String] = {
     if (HydraExtensionRegistry(system).getModule(moduleId).isDefined) {
       Failure(new IllegalArgumentException(s"Module $moduleId already exists in the registry."))
@@ -91,15 +73,6 @@
       HydraExtensionRegistry(system).register(moduleId, module)
       Success(moduleId)
     }
-=======
-  private def startModule(moduleId: String, cfg: Config) = {
-    val clazz = cfg.getString("class")
-    val c = java.lang.Class.forName(clazz).asInstanceOf[Class[HM]]
-    log.debug(s"Starting module $extName::$moduleId.")
-    val module = instantiate(c, moduleId, cfg)
-    log.debug(s"Started module $extName::$moduleId.")
-    HydraExtensionRegistry(system).register(moduleId, module)
->>>>>>> ead2a40d
   }
 
   private def instantiate(c: Class[_ <: HM], moduleId: String, cfg: Config): Either[ActorRef, HydraTypedModule] = {
@@ -108,7 +81,6 @@
     val intervalOpt = cfg.get[FiniteDuration]("interval").toOption
     val initialDelay = cfg.get[FiniteDuration]("initialDelay").valueOrElse(1.second)
 
-<<<<<<< HEAD
     if (classOf[HydraActorModule].isAssignableFrom(c)) {
       log.debug(s"Instantiating Hydra extension $extName::$moduleId.")
       val props = backOff(Props(c, moduleId, cfg), s"${extName}_${moduleId}")
@@ -117,28 +89,13 @@
         case Some(interval) => system.scheduler.schedule(initialDelay, interval, ref, Run)
         case None => system.scheduler.scheduleOnce(initialDelay, ref, Run)
       }
-=======
-    if (classOf[HydraModule].isAssignableFrom(c)) {
-      log.debug(s"Instantiating Hydra extension $extName::$moduleId.")
-      val props = backOff(Props(c, moduleId, cfg), s"${extName}_${moduleId}")
-      val ref = system.actorOf(props, s"${extName}_${moduleId}_supervisor")
-      system.scheduler.schedule(initialDelay, interval, ref, Run)
->>>>>>> ead2a40d
       Left(ref)
     }
     else {
       log.debug(s"Instantiating Hydra typed extension $extName::$moduleId.")
-<<<<<<< HEAD
       val module = ReflectionUtils.instantiateClass(c.asInstanceOf[Class[HydraTypedModule]], List(moduleId, cfg))
       val md = TypedActor(system).typedActorOf(
         TypedProps[HydraTypedModule](classOf[HydraTypedModule], module), s"${extName}_${moduleId}")
-=======
-      val md = TypedActor(system).typedActorOf(
-        TypedProps[HydraTypedModule](
-          classOf[HydraTypedModule],
-          ReflectionUtils.instantiateClass(c.asInstanceOf[Class[HydraTypedModule]], List(moduleId, cfg))
-        ), s"${extName}_${moduleId}")
->>>>>>> ead2a40d
 
       Right(startTypedModule(system, md, intervalOpt, initialDelay))
     }
@@ -166,11 +123,7 @@
     }.get
   }
 
-<<<<<<< HEAD
   private def startTypedModule(system: ActorSystem, ext: HydraTypedModule, intervalOpt: Option[FiniteDuration],
-=======
-  private def startTypedModule(system: ActorSystem, ext: HydraTypedModule, interval: FiniteDuration,
->>>>>>> ead2a40d
                                initialDelay: FiniteDuration)(implicit ec: ExecutionContext): HydraTypedModule = {
 
     val start = System.currentTimeMillis
