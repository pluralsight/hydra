--- conflicted
+++ resolved
@@ -28,13 +28,8 @@
   val refinedVersion = "0.9.19"
   val reflectionsVersion = "0.9.12"
   val scalaCacheVersion = "0.28.0"
-<<<<<<< HEAD
-  val scalaMockVersion = "5.0.0"
-  val scalaTestVersion = "3.2.3"
-=======
   val scalaMockVersion = "5.1.0"
   val scalaTestVersion = "3.2.2"
->>>>>>> 0ea3445d
   val scalazVersion = "7.3.2"
   val sprayJsonVersion = "1.3.5"
   val testContainersVersion = "0.38.7"
