--- conflicted
+++ resolved
@@ -16,13 +16,8 @@
   val confluentVersion = "5.4.1"
   val easyMockVersion = "3.6" //needed for mocking static java methods
   val fs2KafkaVersion = "1.0.0"
-<<<<<<< HEAD
-  val hikariCPVersion = "2.7.9"
+  val hikariCPVersion = "3.4.2"
   val h2DbVersion = "1.4.200"
-=======
-  val hikariCPVersion = "3.4.2"
-  val h2DbVersion = "1.4.196"
->>>>>>> a7dac04c
   val jacksonVersion = "2.9.10"
   val jodaConvertVersion = "1.8.3"
   val jodaTimeVersion = "2.9.9"
