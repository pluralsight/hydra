import sbt.{ExclusionRule, _}

object Dependencies {

  val aeronVersion = "1.24.0"
  val akkaHTTPCorsVersion = "0.4.2"
  val akkaHTTPVersion = "10.1.11"
  val akkaKafkaStreamVersion = "2.0.2"
  val akkaKryoVersion = "0.5.2"
  val akkaVersion = "2.6.1"
  val avroVersion = "1.9.2"
  val catsEffectVersion = "2.0.0"
  val catsLoggerVersion = "1.0.1"
  val catsRetryVersion = "1.1.0"
  val catsVersion = "2.0.0"
  val cirisVersion = "1.0.4"
  val confluentVersion = "5.4.0"
  val easyMockVersion = "3.5.1" //needed for mocking static java methods
  val fs2KafkaVersion = "1.0.0"
  val hikariCPVersion = "2.7.9"
  val h2DbVersion = "1.4.196"
  val jacksonVersion = "2.9.10"
  val jodaConvertVersion = "1.8.3"
  val jodaTimeVersion = "2.9.9"
  val kafkaVersion = "2.4.0"
  val kamonPVersion = "2.0.1"
  val kamonVersion = "2.0.1"
  val kxbmapConfigVersion = "0.4.4"
<<<<<<< HEAD
  val log4jVersion = "2.13.1"
  val opRabbitVersion = "2.0.0"
  val powerMockVersion = "2.0.0-beta.5" //needed for mocking static java methods
=======
  val log4jVersion = "2.7"
  val opRabbitVersion = "2.1.0"
  val powerMockVersion = "2.0.5" //needed for mocking static java methods
>>>>>>> 5dd52672
  val refinedVersion = "0.9.12"
  val reflectionsVersion = "0.9.12"
  val scalaCacheVersion = "0.28.0"
  val scalaMockVersion = "4.4.0"
  val scalaTestVersion = "3.1.1"
  val scalazVersion = "7.2.30"
  val serviceContainerVersion = "2.1.0"
  val sprayJsonVersion = "1.3.5"
  val typesafeConfigVersion = "1.3.2"
  val vulcanVersion = "1.0.1"

  object Compile {

    val refined = "eu.timepit" %% "refined" % refinedVersion

    val vulcan: Seq[ModuleID] = Seq(
      "com.github.fd4s" %% "vulcan",
      "com.github.fd4s" %% "vulcan-generic",
      "com.github.fd4s" %% "vulcan-refined"
    ).map(_ % vulcanVersion)

    val cats = Seq(
      "com.github.cb372" %% "cats-retry" % catsRetryVersion,
      "io.chrisdavenport" %% "log4cats-slf4j" % catsLoggerVersion,
      "org.typelevel" %% "cats-core" % catsVersion,
      "org.typelevel" %% "cats-effect" % catsEffectVersion
    )

    lazy val catsEffect = Seq(
      "org.typelevel" %% "cats-effect" % catsEffectVersion,
      "com.github.cb372" %% "cats-retry" % catsRetryVersion
    )

    val fs2Kafka = "com.github.fd4s" %% "fs2-kafka" % fs2KafkaVersion

    val ciris = "is.cir" %% "ciris" % cirisVersion

    val scalaConfigs = "com.github.kxbmap" %% "configs" % kxbmapConfigVersion

    val typesafeConfig = "com.typesafe" % "config" % typesafeConfigVersion

    val sprayJson = "io.spray" %% "spray-json" % sprayJsonVersion

    val scalaz = "org.scalaz" %% "scalaz-core" % scalazVersion

    val retry = "com.softwaremill.retry" %% "retry" % "0.3.3"

    val embeddedKafka = "net.manub" %% "scalatest-embedded-kafka" % "2.0.0"

    val sdNotify = "info.faljse" % "SDNotify" % "1.1"

    lazy val kamon = Seq(
      "io.kamon" %% "kamon-core" % kamonVersion,
      "io.kamon" %% "kamon-prometheus" % kamonPVersion
    )

    val kafka = Seq(
      "org.apache.kafka" %% "kafka" % kafkaVersion,
      "org.apache.kafka" % "kafka-clients" % kafkaVersion,
      embeddedKafka % "test"
    )

    val confluent: Seq[ModuleID] =
      Seq("io.confluent" % "kafka-avro-serializer" % confluentVersion).map(
        _.excludeAll(
          ExclusionRule(organization = "org.codehaus.jackson"),
          ExclusionRule(organization = "com.fasterxml.jackson.core")
        )
      )

    val logging = Seq(
      "org.apache.logging.log4j" % "log4j-slf4j-impl" % log4jVersion,
      "org.apache.logging.log4j" % "log4j-core" % log4jVersion,
      "org.apache.logging.log4j" % "log4j-api" % log4jVersion,
      "org.apache.logging.log4j" % "log4j-1.2-api" % log4jVersion
    )

    val akka = Seq(
      "com.typesafe.akka" %% "akka-actor" % akkaVersion,
      "com.typesafe.akka" %% "akka-slf4j" % akkaVersion,
      "com.typesafe.akka" %% "akka-persistence" % akkaVersion,
      "com.typesafe.akka" %% "akka-http-spray-json" % akkaHTTPVersion,
      "ch.megard" %% "akka-http-cors" % akkaHTTPCorsVersion,
      "org.iq80.leveldb" % "leveldb" % "0.7",
      "org.fusesource.leveldbjni" % "leveldbjni-all" % "1.8"
    )

    val akkaHttpHal = Seq(
      ("com.github.marcuslange" % "akka-http-hal" % "1.2.1")
        .excludeAll(ExclusionRule(organization = "io.spray"))
    )

    val serviceContainer =
      ("com.github.vonnagy" %% "service-container" % serviceContainerVersion)
        .excludeAll(
          ExclusionRule(organization = "ch.qos.logback"),
          ExclusionRule(organization = "org.slf4j"),
          ExclusionRule(organization = "com.typesafe.akka")
        )

    val akkaKryo =
      ("com.github.romix.akka" %% "akka-kryo-serialization" % akkaKryoVersion)
        .excludeAll {
          ExclusionRule(organization = "com.typesafe.akka")
        }

    val akkaKafkaStream =
      "com.typesafe.akka" %% "akka-stream-kafka" % akkaKafkaStreamVersion

    val avro = "org.apache.avro" % "avro" % avroVersion

    val jsonLenses = "net.virtual-void" %% "json-lenses" % "0.6.2"

    val joda = Seq(
      "joda-time" % "joda-time" % jodaTimeVersion,
      "org.joda" % "joda-convert" % jodaConvertVersion
    )

    val guavacache =
      "com.github.cb372" %% "scalacache-guava" % scalaCacheVersion

    val reflections = "org.reflections" % "reflections" % reflectionsVersion

    val hikariCP = "com.zaxxer" % "HikariCP" % hikariCPVersion

    val opRabbit = Seq(
      "com.spingo" %% "op-rabbit-core" % opRabbitVersion,
      "com.spingo" %% "op-rabbit-json4s" % opRabbitVersion,
      "com.spingo" %% "op-rabbit-airbrake" % opRabbitVersion
    )

    val jackson = Seq(
      "com.fasterxml.jackson.core" % "jackson-core" % jacksonVersion,
      "com.fasterxml.jackson.core" % "jackson-databind" % jacksonVersion
    )

    val postgres = "org.postgresql" % "postgresql" % "42.2.4"

    val aeron: Seq[ModuleID] = Seq(
      "io.aeron" % "aeron-driver",
      "io.aeron" % "aeron-client"
    ).map(_ % aeronVersion)
  }

  object Test {

    val akkaTest = Seq(
      "com.typesafe.akka" %% "akka-testkit" % akkaVersion % "test",
      "com.typesafe.akka" %% "akka-http-testkit" % akkaHTTPVersion % "test",
      "com.typesafe.akka" %% "akka-stream-testkit" % akkaVersion % "test"
    )

    val scalaTest = "org.scalatest" %% "scalatest" % scalaTestVersion % "test"
    val easyMock = "org.easymock" % "easymock" % easyMockVersion % "test"

    val powerMock = Seq(
      "org.powermock" % "powermock-api-easymock" % powerMockVersion % "test",
      "org.powermock" % "powermock-module-junit4" % powerMockVersion % "test"
    )

    val scalaMock = "org.scalamock" %% "scalamock" % scalaMockVersion % "test"
    val junit = "junit" % "junit" % "4.13" % "test"

    val h2db = "com.h2database" % "h2" % h2DbVersion % "test"

    val embeddedPostgres =
      "com.opentable.components" % "otj-pg-embedded" % "0.13.3" % "test"
  }

  import Compile._
  import Test._

  val testDeps: Seq[ModuleID] =
    Seq(scalaTest, junit, scalaMock, easyMock, embeddedPostgres) ++
      powerMock ++ akkaTest

  val baseDeps: Seq[ModuleID] =
    akka ++ Seq(scalaz, scalaConfigs, avro) ++ cats ++ logging ++ joda ++ testDeps

  val sqlDeps: Seq[ModuleID] =
    logging ++ Seq(scalaConfigs, avro, hikariCP, h2db) ++ joda ++ testDeps

  val avroDeps: Seq[ModuleID] =
    baseDeps ++ confluent ++ jackson ++ Seq(guavacache) ++ catsEffect

  val coreDeps: Seq[ModuleID] = akka ++ baseDeps ++
    Seq(
      guavacache,
      reflections,
      akkaKryo,
      serviceContainer,
      sdNotify,
      postgres,
      h2db,
      retry
    ) ++
    confluent ++ kamon ++ aeron

  val ingestDeps: Seq[ModuleID] = coreDeps ++ akkaHttpHal ++ Seq(ciris)

  val rabbitDeps: Seq[ModuleID] =
    logging ++ Seq(scalaConfigs) ++ joda ++ opRabbit ++ testDeps

  val kafkaDeps: Seq[ModuleID] = coreDeps ++ Seq(
    akkaKafkaStream,
    jsonLenses,
    fs2Kafka,
    refined
  ) ++ kafka ++ akkaHttpHal ++ vulcan

  val overrides = Set(logging, typesafeConfig, joda)
}<|MERGE_RESOLUTION|>--- conflicted
+++ resolved
@@ -26,15 +26,9 @@
   val kamonPVersion = "2.0.1"
   val kamonVersion = "2.0.1"
   val kxbmapConfigVersion = "0.4.4"
-<<<<<<< HEAD
-  val log4jVersion = "2.13.1"
-  val opRabbitVersion = "2.0.0"
-  val powerMockVersion = "2.0.0-beta.5" //needed for mocking static java methods
-=======
   val log4jVersion = "2.7"
   val opRabbitVersion = "2.1.0"
   val powerMockVersion = "2.0.5" //needed for mocking static java methods
->>>>>>> 5dd52672
   val refinedVersion = "0.9.12"
   val reflectionsVersion = "0.9.12"
   val scalaCacheVersion = "0.28.0"
