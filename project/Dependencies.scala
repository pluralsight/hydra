--- conflicted
+++ resolved
@@ -34,13 +34,9 @@
   val kamonPVersion = "1.0.0"
   val akkaKryoVersion = "0.5.2"
   val h2DbVersion = "1.4.196"
-<<<<<<< HEAD
-  val akkaManagementVersion = "1.0.0"
-  val catsVersion =  "2.0.0"
-=======
   val akkaManagementVersion = "1.0.5"
   val aeronVersion = "1.24.0"
->>>>>>> 0f486de9
+  val catsVersion =  "2.0.0"
 
   object Compile {
 
