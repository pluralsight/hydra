
import sbt.{ExclusionRule, _}


object Dependencies {

  val akkaVersion = "2.5.17"
  val scalaTestVersion = "3.0.5"
  val easyMockVersion = "3.5" //needed for mocking static java methods
  val powerMockVersion = "2.0.0-beta.5" //needed for mocking static java methods
  val slf4jVersion = "1.7.29"
  val log4jVersion = "2.7"
  val kxbmapConfigVersion = "0.4.4"
  val typesafeConfigVersion = "1.3.2"
  val avroVersion = "1.8.1"
  val jodaTimeVersion = "2.9.9"
  val jodaConvertVersion = "1.8.1"
  val confluentVersion = "5.0.0"
  val sprayJsonVersion = "1.3.5"
  val kafkaVersion = "2.0.0"
  val reflectionsVersion = "0.9.11"
  val akkaHTTPVersion = "10.1.5"
  val akkaKafkaStreamVersion = "1.0-M1"
  val scalazVersion = "7.2.9"
  val scalaMockVersion = "4.1.0"
  val serviceContainerVersion = "2.0.7"
  val scalaCacheVersion = "0.23.0"
  val commonsDbcpVersion = "1.4"
  val hikariCPVersion = "2.6.2"
  val jacksonVersion = "2.9.5"
  val opRabbitVersion = "2.0.0"
  val akkaHTTPCorsVersion = "0.2.2"
  val kamonVersion = "1.1.0"
  val kamonPVersion = "1.0.0"
  val akkaKryoVersion = "0.5.2"
<<<<<<< HEAD
  val akkaManagementVersion = "0.20.0"

  val akkaHTTPHal = ProjectRef(uri("https://github.com/marcuslange/akka-http-hal.git"),
    "akka-http-hal")
=======
  val akkaManagementVersion = "0.15.0"
  val flywayVersion = "5.2.3"
  val slickVersion = "3.2.0"
>>>>>>> 4a8fdf33

  object Compile {

    val scalaConfigs = "com.github.kxbmap" %% "configs" % kxbmapConfigVersion

    val typesafeConfig = "com.typesafe" % "config" % typesafeConfigVersion

    val sprayJson = "io.spray" %% "spray-json" % sprayJsonVersion

    val scalaz = "org.scalaz" %% "scalaz-core" % scalazVersion

    val embeddedKafka = "net.manub" %% "scalatest-embedded-kafka" % "2.0.0"

    val sdNotify = "info.faljse" % "SDNotify" % "1.1"
    
    lazy val slick = Seq(
      "com.typesafe.slick" %% "slick" % slickVersion,
      "com.typesafe.slick" %% "slick-hikaricp" % slickVersion
    )
    
    lazy val kamon = Seq(
      "io.kamon" %% "kamon-core" % kamonVersion,
      "io.kamon" %% "kamon-scala-future" % kamonPVersion,
      "io.kamon" %% "kamon-prometheus" % kamonPVersion
    )

    val kafka = Seq(
      "org.apache.kafka" %% "kafka" % kafkaVersion,
      "org.apache.kafka" % "kafka-clients" % kafkaVersion,
      embeddedKafka % "test")

    val confluent = Seq("io.confluent" % "kafka-schema-registry-client" % confluentVersion,
      "io.confluent" % "kafka-avro-serializer" % confluentVersion).map(_.excludeAll(
      ExclusionRule(organization = "org.codehaus.jackson"),
      ExclusionRule(organization = "com.fasterxml.jackson.core")))
    
    val flyway = Seq(
      "org.flywaydb" % "flyway-core" % flywayVersion
    )

    val logging = Seq(
      "org.apache.logging.log4j" % "log4j-slf4j-impl" % log4jVersion,
      "org.apache.logging.log4j" % "log4j-core" % log4jVersion,
      "org.apache.logging.log4j" % "log4j-api" % log4jVersion,
      "org.apache.logging.log4j" % "log4j-1.2-api" % log4jVersion)

    val akkaManagement = ("com.lightbend.akka.management" %%
      "akka-management-cluster-bootstrap" % akkaManagementVersion) exclude("com.fasterxml.jackson.core", "jackson-core")

    val akka = Seq("com.typesafe.akka" %% "akka-actor" % akkaVersion,
      "com.typesafe.akka" %% "akka-cluster" % akkaVersion,
      "com.lightbend.akka.management" %% "akka-management-cluster-bootstrap" % akkaManagementVersion,
      "com.lightbend.akka.discovery" %% "akka-discovery-consul" % akkaManagementVersion,
      "com.lightbend.akka.discovery" %% "akka-discovery-dns" % akkaManagementVersion,
      akkaManagement,
      "com.typesafe.akka" %% "akka-cluster-tools" % akkaVersion,
      "com.typesafe.akka" %% "akka-slf4j" % akkaVersion,
      "com.typesafe.akka" %% "akka-persistence" % akkaVersion,
      "com.typesafe.akka" %% "akka-http-spray-json" % akkaHTTPVersion,
      "ch.megard" %% "akka-http-cors" % akkaHTTPCorsVersion,
      "org.iq80.leveldb" % "leveldb" % "0.7",
      "org.fusesource.leveldbjni" % "leveldbjni-all" % "1.8")

    val akkaKryo = "com.github.romix.akka" %% "akka-kryo-serialization" % akkaKryoVersion

    val akkaKafkaStream = "com.typesafe.akka" %% "akka-stream-kafka" % akkaKafkaStreamVersion

    val avro = "org.apache.avro" % "avro" % avroVersion

    val jsonLenses = "net.virtual-void" %% "json-lenses" % "0.6.2"

    val joda = Seq("joda-time" % "joda-time" % jodaTimeVersion, "org.joda" % "joda-convert" % jodaConvertVersion)

    val guavacache = "com.github.cb372" %% "scalacache-guava" % scalaCacheVersion

    val reflections = "org.reflections" % "reflections" % reflectionsVersion

    val hikariCP = "com.zaxxer" % "HikariCP" % hikariCPVersion

    val opRabbit = Seq(
      "com.spingo" %% "op-rabbit-core" % opRabbitVersion,
      "com.spingo" %% "op-rabbit-json4s" % opRabbitVersion,
      "com.spingo" %% "op-rabbit-airbrake" % opRabbitVersion
    )

    val jackson = Seq(
      "com.fasterxml.jackson.core" % "jackson-core" % jacksonVersion,
      "com.fasterxml.jackson.core" % "jackson-databind" % jacksonVersion
    )

    val serviceContainer = ("com.github.vonnagy" %% "service-container" % serviceContainerVersion)
      .excludeAll(
        ExclusionRule(organization = "ch.qos.logback"),
        ExclusionRule(organization = "org.slf4j")
      )
    
    val postgres = "org.postgresql" % "postgresql" % "42.2.4"
  }

  object Test {
    val akkaTest = Seq("com.typesafe.akka" %% "akka-testkit" % akkaVersion % "test",
      "com.typesafe.akka" %% "akka-http-testkit" % akkaHTTPVersion % "test",
      "com.typesafe.akka" %% "akka-multi-node-testkit" % akkaVersion % "test",
      "com.typesafe.akka" %% "akka-stream-testkit" % akkaVersion % "test")

    val scalaTest = "org.scalatest" %% "scalatest" % scalaTestVersion % "test"
    val easyMock = "org.easymock" % "easymock" % easyMockVersion % "test"
    val powerMock = Seq(
      "org.powermock" % "powermock-api-easymock" % powerMockVersion % "test",
      "org.powermock" % "powermock-module-junit4" % powerMockVersion % "test"
    )

    val scalaMock = "org.scalamock" %% "scalamock" % scalaMockVersion % "test"
    val junit = "junit" % "junit" % "4.12" % "test"

    val h2db = "com.h2database" % "h2" % "1.4.196" % "test"

    val embeddedConsul = "com.pszymczyk.consul" % "embedded-consul" % "1.1.1" % "test"

    val embeddedPostgres = "com.opentable.components" % "otj-pg-embedded" % "0.12.0" % "test"
  }

  import Compile._
  import Test._

  val testDeps = Seq(scalaTest, junit, scalaMock, easyMock, embeddedConsul, embeddedPostgres) ++
    powerMock ++ akkaTest ++ flyway

  val baseDeps = akka ++ Seq(scalaz, scalaConfigs, avro) ++ logging ++ joda ++ testDeps

  val sqlDeps = logging ++ slick ++ Seq(scalaConfigs, avro, hikariCP, h2db) ++ joda ++ testDeps

  val authDeps = akka ++ sqlDeps ++ Seq(guavacache)

  val avroDeps = baseDeps ++ confluent ++ jackson ++ Seq(guavacache)

  val coreDeps = akka ++ baseDeps ++ 
    Seq(guavacache, reflections, serviceContainer, akkaKryo, sdNotify, postgres, h2db) ++
    confluent ++ kamon ++ slick ++ flyway

  val ingestDeps = coreDeps

  val rabbitDeps = logging ++ Seq(scalaConfigs) ++ joda ++ opRabbit ++ testDeps

  val kafkaDeps = coreDeps ++ Seq(akkaKafkaStream, jsonLenses) ++ kafka

  val sandboxDeps = kafkaDeps ++ sqlDeps ++
    Seq("com.h2database" % "h2" % "1.4.196") ++ Seq(embeddedKafka)
  
  val overrides = Set(logging, typesafeConfig, joda)
}<|MERGE_RESOLUTION|>--- conflicted
+++ resolved
@@ -33,17 +33,14 @@
   val kamonVersion = "1.1.0"
   val kamonPVersion = "1.0.0"
   val akkaKryoVersion = "0.5.2"
-<<<<<<< HEAD
-  val akkaManagementVersion = "0.20.0"
-
+  
   val akkaHTTPHal = ProjectRef(uri("https://github.com/marcuslange/akka-http-hal.git"),
     "akka-http-hal")
-=======
+
   val akkaManagementVersion = "0.15.0"
   val flywayVersion = "5.2.3"
   val slickVersion = "3.2.0"
->>>>>>> 4a8fdf33
-
+  
   object Compile {
 
     val scalaConfigs = "com.github.kxbmap" %% "configs" % kxbmapConfigVersion
