import sbt.{ExclusionRule, _}

object Dependencies {

  val akkaHTTPCorsVersion = "1.0.0"
  val akkaHTTPVersion = "10.1.12"
  val akkaKafkaStreamVersion = "2.0.4"
  val akkaKryoVersion = "0.5.2"
  val akkaVersion = "2.6.7"
  val avroVersion = "1.9.2"
  val catsEffectVersion = "2.1.4"
  val catsLoggerVersion = "1.1.1"
  val catsRetryVersion = "1.1.1"
  val catsVersion = "2.1.1"
  val cirisVersion = "1.1.1"
  val confluentVersion = "5.4.2"
  val easyMockVersion = "4.2" //needed for mocking static java methods
  val fs2KafkaVersion = "1.0.0"
  val h2DbVersion = "1.4.200"
  val jacksonCoreVersion = "2.10.4"
  val jacksonDatabindVersion = "2.10.4"
  val jodaConvertVersion = "2.2.1"
  val jodaTimeVersion = "2.10.6"
<<<<<<< HEAD
  val kafkaVersion = "2.5.0"
  val kamonPVersion = "2.1.3"
  val kamonVersion = "2.1.3"
=======
  val kafkaVersion = "2.4.1"
  val kamonPVersion = "2.1.4"
  val kamonVersion = "2.1.4"
>>>>>>> bd8e3e59
  val log4jVersion = "2.13.3"
  val powerMockVersion = "2.0.7" //needed for mocking static java methods
  val refinedVersion = "0.9.15"
  val reflectionsVersion = "0.9.12"
  val scalaCacheVersion = "0.28.0"
  val scalaMockVersion = "5.0.0"
  val scalaTestVersion = "3.2.0"
  val scalazVersion = "7.3.2"
  val sprayJsonVersion = "1.3.5"
  val typesafeConfigVersion = "1.3.2"
  val vulcanVersion = "1.1.0"

  object Compile {

    val refined = "eu.timepit" %% "refined" % refinedVersion

    val vulcan: Seq[ModuleID] = Seq(
      "com.github.fd4s" %% "vulcan",
      "com.github.fd4s" %% "vulcan-generic",
      "com.github.fd4s" %% "vulcan-refined"
    ).map(_ % vulcanVersion)

    val cats = Seq(
      "com.github.cb372" %% "cats-retry" % catsRetryVersion,
      "io.chrisdavenport" %% "log4cats-slf4j" % catsLoggerVersion,
      "org.typelevel" %% "cats-core" % catsVersion,
      "org.typelevel" %% "cats-effect" % catsEffectVersion
    )

    lazy val catsEffect = Seq(
      "org.typelevel" %% "cats-effect" % catsEffectVersion,
      "com.github.cb372" %% "cats-retry" % catsRetryVersion
    )

    val fs2Kafka = Seq(
      "com.github.fd4s" %% "fs2-kafka" % fs2KafkaVersion
    )

    val ciris = "is.cir" %% "ciris" % cirisVersion


    val typesafeConfig = "com.typesafe" % "config" % typesafeConfigVersion

    val sprayJson = "io.spray" %% "spray-json" % sprayJsonVersion

    val scalaz = "org.scalaz" %% "scalaz-core" % scalazVersion

    val retry = "com.softwaremill.retry" %% "retry" % "0.3.3"

    val embeddedKafka = "net.manub" %% "scalatest-embedded-kafka" % "2.0.0"

    lazy val kamon = Seq(
      "io.kamon" %% "kamon-core" % kamonVersion,
      "io.kamon" %% "kamon-prometheus" % kamonPVersion
    )

    val kafka = Seq(
      "org.apache.kafka" %% "kafka" % kafkaVersion,
      "org.apache.kafka" % "kafka-clients" % kafkaVersion,
      embeddedKafka % "test"
    )

    val confluent: Seq[ModuleID] =
      Seq("io.confluent" % "kafka-avro-serializer" % confluentVersion).map(
        _.excludeAll(
          ExclusionRule(organization = "org.codehaus.jackson"),
          ExclusionRule(organization = "com.fasterxml.jackson.core")
        )
      )

    val logging = Seq(
      "org.apache.logging.log4j" % "log4j-slf4j-impl" % log4jVersion,
      "org.apache.logging.log4j" % "log4j-core" % log4jVersion,
      "org.apache.logging.log4j" % "log4j-api" % log4jVersion,
      "org.apache.logging.log4j" % "log4j-1.2-api" % log4jVersion
    )

    val akka = Seq(
      "com.typesafe.akka" %% "akka-actor" % akkaVersion,
      "com.typesafe.akka" %% "akka-slf4j" % akkaVersion,
      "com.typesafe.akka" %% "akka-persistence" % akkaVersion,
      "com.typesafe.akka" %% "akka-http-spray-json" % akkaHTTPVersion,
      "ch.megard" %% "akka-http-cors" % akkaHTTPCorsVersion,
      "org.iq80.leveldb" % "leveldb" % "0.7",
      "org.fusesource.leveldbjni" % "leveldbjni-all" % "1.8"
    )

    val akkaHttpHal = Seq(
      ("com.github.marcuslange" % "akka-http-hal" % "1.2.5")
        .excludeAll(ExclusionRule(organization = "io.spray"))
    )

    val akkaKryo =
      ("com.github.romix.akka" %% "akka-kryo-serialization" % akkaKryoVersion)
        .excludeAll {
          ExclusionRule(organization = "com.typesafe.akka")
        }

    val akkaKafkaStream =
      "com.typesafe.akka" %% "akka-stream-kafka" % akkaKafkaStreamVersion

    val avro = "org.apache.avro" % "avro" % avroVersion

    val jsonLenses = "net.virtual-void" %% "json-lenses" % "0.6.2"

    val joda = Seq(
      "joda-time" % "joda-time" % jodaTimeVersion,
      "org.joda" % "joda-convert" % jodaConvertVersion
    )

    val guavacache =
      Seq(
        "com.github.cb372" %% "scalacache-guava",
        "com.github.cb372" %% "scalacache-cats-effect"
      ).map(_ % scalaCacheVersion)

    val reflections = "org.reflections" % "reflections" % reflectionsVersion

    val jackson = Seq(
      "com.fasterxml.jackson.core" % "jackson-core" % jacksonCoreVersion,
      "com.fasterxml.jackson.core" % "jackson-databind" % jacksonDatabindVersion
    )

    val postgres = "org.postgresql" % "postgresql" % "42.2.14"
  }

  object Test {

    val akkaTest = Seq(
      "com.typesafe.akka" %% "akka-testkit" % akkaVersion % "test",
      "com.typesafe.akka" %% "akka-http-testkit" % akkaHTTPVersion % "test",
      "com.typesafe.akka" %% "akka-stream-testkit" % akkaVersion % "test"
    )

    val scalaTest = "org.scalatest" %% "scalatest" % scalaTestVersion % "test"
    val easyMock = "org.easymock" % "easymock" % easyMockVersion % "test"

    val powerMock = Seq(
      "org.powermock" % "powermock-api-easymock" % powerMockVersion % "test",
      "org.powermock" % "powermock-module-junit4" % powerMockVersion % "test"
    )

    val scalaMock = "org.scalamock" %% "scalamock" % scalaMockVersion % "test"
    val junit = "junit" % "junit" % "4.13" % "test"

    val h2db = "com.h2database" % "h2" % h2DbVersion % "test"

    val embeddedPostgres =
      "com.opentable.components" % "otj-pg-embedded" % "0.13.3" % "test"
  }

  import Compile._
  import Test._

  val testDeps: Seq[ModuleID] =
    Seq(scalaTest, junit, scalaMock, easyMock, embeddedPostgres) ++
      powerMock ++ akkaTest

  val baseDeps: Seq[ModuleID] =
    akka ++ Seq(scalaz, avro) ++ cats ++ logging ++ joda ++ testDeps

  val avroDeps: Seq[ModuleID] =
    baseDeps ++ confluent ++ jackson ++ guavacache ++ catsEffect

  val coreDeps: Seq[ModuleID] = akka ++ baseDeps ++
    Seq(
      reflections,
      akkaKryo,
      postgres,
      h2db,
      retry
    ) ++ guavacache ++
    confluent ++ kamon

  val ingestDeps: Seq[ModuleID] = coreDeps ++ akkaHttpHal ++ Seq(ciris)

  val kafkaDeps: Seq[ModuleID] = coreDeps ++ Seq(
    akkaKafkaStream,
    jsonLenses,
    refined
  ) ++ kafka ++ akkaHttpHal ++ vulcan ++ fs2Kafka

}<|MERGE_RESOLUTION|>--- conflicted
+++ resolved
@@ -21,15 +21,9 @@
   val jacksonDatabindVersion = "2.10.4"
   val jodaConvertVersion = "2.2.1"
   val jodaTimeVersion = "2.10.6"
-<<<<<<< HEAD
-  val kafkaVersion = "2.5.0"
-  val kamonPVersion = "2.1.3"
-  val kamonVersion = "2.1.3"
-=======
   val kafkaVersion = "2.4.1"
   val kamonPVersion = "2.1.4"
   val kamonVersion = "2.1.4"
->>>>>>> bd8e3e59
   val log4jVersion = "2.13.3"
   val powerMockVersion = "2.0.7" //needed for mocking static java methods
   val refinedVersion = "0.9.15"
