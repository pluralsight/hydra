import sbt.{ExclusionRule, _}

object Dependencies {

  val akkaHTTPCorsVersion = "1.0.0"
  val akkaHTTPVersion = "10.1.12"
  val akkaKafkaStreamVersion = "2.0.3"
  val akkaKryoVersion = "0.5.2"
  val akkaVersion = "2.6.5"
  val avroVersion = "1.9.2"
  val catsEffectVersion = "2.1.3"
  val catsLoggerVersion = "1.1.1"
  val catsRetryVersion = "1.1.0"
  val catsVersion = "2.1.1"
  val cirisVersion = "1.1.0"
  val confluentVersion = "5.4.2"
  val easyMockVersion = "4.2" //needed for mocking static java methods
  val fs2KafkaVersion = "1.0.0"
  val hikariCPVersion = "3.4.5"
  val h2DbVersion = "1.4.200"
  val jacksonCoreVersion = "2.10.4"
  val jacksonDatabindVersion = "2.10.4"
  val jodaConvertVersion = "2.2.1"
  val jodaTimeVersion = "2.10.6"
<<<<<<< HEAD
  val kafkaVersion = "2.5.0"
  val kamonPVersion = "2.1.0"
  val kamonVersion = "2.1.0"
  val log4jVersion = "2.13.2"
=======
  val kafkaVersion = "2.4.1"
  val kamonPVersion = "2.1.1"
  val kamonVersion = "2.1.1"
  val log4jVersion = "2.13.3"
>>>>>>> 7c55e222
  val opRabbitVersion = "2.1.0"
  val powerMockVersion = "2.0.7" //needed for mocking static java methods
  val refinedVersion = "0.9.14"
  val reflectionsVersion = "0.9.12"
  val scalaCacheVersion = "0.28.0"
  val scalaMockVersion = "4.4.0"
  val scalaTestVersion = "3.1.2"
  val scalazVersion = "7.3.1"
  val sprayJsonVersion = "1.3.5"
  val typesafeConfigVersion = "1.3.2"
  val vulcanVersion = "1.1.0"

  object Compile {

    val refined = "eu.timepit" %% "refined" % refinedVersion

    val vulcan: Seq[ModuleID] = Seq(
      "com.github.fd4s" %% "vulcan",
      "com.github.fd4s" %% "vulcan-generic",
      "com.github.fd4s" %% "vulcan-refined"
    ).map(_ % vulcanVersion)

    val cats = Seq(
      "com.github.cb372" %% "cats-retry" % catsRetryVersion,
      "io.chrisdavenport" %% "log4cats-slf4j" % catsLoggerVersion,
      "org.typelevel" %% "cats-core" % catsVersion,
      "org.typelevel" %% "cats-effect" % catsEffectVersion
    )

    lazy val catsEffect = Seq(
      "org.typelevel" %% "cats-effect" % catsEffectVersion,
      "com.github.cb372" %% "cats-retry" % catsRetryVersion
    )

    val fs2Kafka = Seq(
      "com.github.fd4s" %% "fs2-kafka" % fs2KafkaVersion
    )

    val ciris = "is.cir" %% "ciris" % cirisVersion


    val typesafeConfig = "com.typesafe" % "config" % typesafeConfigVersion

    val sprayJson = "io.spray" %% "spray-json" % sprayJsonVersion

    val scalaz = "org.scalaz" %% "scalaz-core" % scalazVersion

    val retry = "com.softwaremill.retry" %% "retry" % "0.3.3"

    val embeddedKafka = "net.manub" %% "scalatest-embedded-kafka" % "2.0.0"

    lazy val kamon = Seq(
      "io.kamon" %% "kamon-core" % kamonVersion,
      "io.kamon" %% "kamon-prometheus" % kamonPVersion
    )

    val kafka = Seq(
      "org.apache.kafka" %% "kafka" % kafkaVersion,
      "org.apache.kafka" % "kafka-clients" % kafkaVersion,
      embeddedKafka % "test"
    )

    val confluent: Seq[ModuleID] =
      Seq("io.confluent" % "kafka-avro-serializer" % confluentVersion).map(
        _.excludeAll(
          ExclusionRule(organization = "org.codehaus.jackson"),
          ExclusionRule(organization = "com.fasterxml.jackson.core")
        )
      )

    val logging = Seq(
      "org.apache.logging.log4j" % "log4j-slf4j-impl" % log4jVersion,
      "org.apache.logging.log4j" % "log4j-core" % log4jVersion,
      "org.apache.logging.log4j" % "log4j-api" % log4jVersion,
      "org.apache.logging.log4j" % "log4j-1.2-api" % log4jVersion
    )

    val akka = Seq(
      "com.typesafe.akka" %% "akka-actor" % akkaVersion,
      "com.typesafe.akka" %% "akka-slf4j" % akkaVersion,
      "com.typesafe.akka" %% "akka-persistence" % akkaVersion,
      "com.typesafe.akka" %% "akka-http-spray-json" % akkaHTTPVersion,
      "ch.megard" %% "akka-http-cors" % akkaHTTPCorsVersion,
      "org.iq80.leveldb" % "leveldb" % "0.7",
      "org.fusesource.leveldbjni" % "leveldbjni-all" % "1.8"
    )

    val akkaHttpHal = Seq(
      ("com.github.marcuslange" % "akka-http-hal" % "1.2.5")
        .excludeAll(ExclusionRule(organization = "io.spray"))
    )

    val akkaKryo =
      ("com.github.romix.akka" %% "akka-kryo-serialization" % akkaKryoVersion)
        .excludeAll {
          ExclusionRule(organization = "com.typesafe.akka")
        }

    val akkaKafkaStream =
      "com.typesafe.akka" %% "akka-stream-kafka" % akkaKafkaStreamVersion

    val avro = "org.apache.avro" % "avro" % avroVersion

    val jsonLenses = "net.virtual-void" %% "json-lenses" % "0.6.2"

    val joda = Seq(
      "joda-time" % "joda-time" % jodaTimeVersion,
      "org.joda" % "joda-convert" % jodaConvertVersion
    )

    val guavacache =
      Seq(
        "com.github.cb372" %% "scalacache-guava",
        "com.github.cb372" %% "scalacache-cats-effect"
      ).map(_ % scalaCacheVersion)

    val reflections = "org.reflections" % "reflections" % reflectionsVersion

    val hikariCP = "com.zaxxer" % "HikariCP" % hikariCPVersion

    val opRabbit = Seq(
      "com.spingo" %% "op-rabbit-core" % opRabbitVersion,
      "com.spingo" %% "op-rabbit-json4s" % opRabbitVersion,
      "com.spingo" %% "op-rabbit-airbrake" % opRabbitVersion
    )

    val jackson = Seq(
      "com.fasterxml.jackson.core" % "jackson-core" % jacksonCoreVersion,
      "com.fasterxml.jackson.core" % "jackson-databind" % jacksonDatabindVersion
    )

    val postgres = "org.postgresql" % "postgresql" % "42.2.13"
  }

  object Test {

    val akkaTest = Seq(
      "com.typesafe.akka" %% "akka-testkit" % akkaVersion % "test",
      "com.typesafe.akka" %% "akka-http-testkit" % akkaHTTPVersion % "test",
      "com.typesafe.akka" %% "akka-stream-testkit" % akkaVersion % "test"
    )

    val scalaTest = "org.scalatest" %% "scalatest" % scalaTestVersion % "test"
    val easyMock = "org.easymock" % "easymock" % easyMockVersion % "test"

    val powerMock = Seq(
      "org.powermock" % "powermock-api-easymock" % powerMockVersion % "test",
      "org.powermock" % "powermock-module-junit4" % powerMockVersion % "test"
    )

    val scalaMock = "org.scalamock" %% "scalamock" % scalaMockVersion % "test"
    val junit = "junit" % "junit" % "4.13" % "test"

    val h2db = "com.h2database" % "h2" % h2DbVersion % "test"

    val embeddedPostgres =
      "com.opentable.components" % "otj-pg-embedded" % "0.13.3" % "test"
  }

  import Compile._
  import Test._

  val testDeps: Seq[ModuleID] =
    Seq(scalaTest, junit, scalaMock, easyMock, embeddedPostgres) ++
      powerMock ++ akkaTest

  val baseDeps: Seq[ModuleID] =
    akka ++ Seq(scalaz, avro) ++ cats ++ logging ++ joda ++ testDeps

  val sqlDeps: Seq[ModuleID] =
    logging ++ Seq(avro, hikariCP, h2db) ++ joda ++ testDeps

  val avroDeps: Seq[ModuleID] =
    baseDeps ++ confluent ++ jackson ++ guavacache ++ catsEffect

  val coreDeps: Seq[ModuleID] = akka ++ baseDeps ++
    Seq(
      reflections,
      akkaKryo,
      postgres,
      h2db,
      retry
    ) ++ guavacache ++
    confluent ++ kamon

  val ingestDeps: Seq[ModuleID] = coreDeps ++ akkaHttpHal ++ Seq(ciris)

  val rabbitDeps: Seq[ModuleID] =
    logging ++ joda ++ opRabbit ++ testDeps

  val kafkaDeps: Seq[ModuleID] = coreDeps ++ Seq(
    akkaKafkaStream,
    jsonLenses,
    refined
  ) ++ kafka ++ akkaHttpHal ++ vulcan ++ fs2Kafka

  val overrides = Set(logging, typesafeConfig, joda)
}<|MERGE_RESOLUTION|>--- conflicted
+++ resolved
@@ -22,17 +22,10 @@
   val jacksonDatabindVersion = "2.10.4"
   val jodaConvertVersion = "2.2.1"
   val jodaTimeVersion = "2.10.6"
-<<<<<<< HEAD
-  val kafkaVersion = "2.5.0"
-  val kamonPVersion = "2.1.0"
-  val kamonVersion = "2.1.0"
-  val log4jVersion = "2.13.2"
-=======
   val kafkaVersion = "2.4.1"
   val kamonPVersion = "2.1.1"
   val kamonVersion = "2.1.1"
   val log4jVersion = "2.13.3"
->>>>>>> 7c55e222
   val opRabbitVersion = "2.1.0"
   val powerMockVersion = "2.0.7" //needed for mocking static java methods
   val refinedVersion = "0.9.14"
