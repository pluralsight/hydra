--- conflicted
+++ resolved
@@ -12,12 +12,7 @@
   val catsRetryVersion = "1.1.1"
   val catsVersion = "2.2.0"
   val cirisVersion = "1.2.1"
-<<<<<<< HEAD
-  val confluentVersion = "5.4.3"
-  val easyMockVersion = "4.2" //needed for mocking static java methods
-=======
   val confluentVersion = "5.4.2"
->>>>>>> bb571df7
   val fs2KafkaVersion = "1.0.0"
   val jacksonCoreVersion = "2.10.4"
   val jacksonDatabindVersion = "2.10.4"
