--- conflicted
+++ resolved
@@ -14,14 +14,8 @@
   val cirisVersion = "1.2.1"
   val confluentVersion = "5.4.2"
   val fs2KafkaVersion = "1.0.0"
-<<<<<<< HEAD
-  val h2DbVersion = "1.4.200"
-  val jacksonCoreVersion = "2.10.5"
-  val jacksonDatabindVersion = "2.10.5"
-=======
   val jacksonCoreVersion = "2.10.4"
   val jacksonDatabindVersion = "2.10.4"
->>>>>>> bb571df7
   val jodaConvertVersion = "2.2.1"
   val jodaTimeVersion = "2.10.6"
   val kafkaVersion = "2.4.1"
