import sbt.{ExclusionRule, _}

object Dependencies {

  val akkaHTTPCorsVersion = "0.4.3"
  val akkaHTTPVersion = "10.1.11"
  val akkaKafkaStreamVersion = "2.0.2"
  val akkaKryoVersion = "0.5.2"
  val akkaVersion = "2.6.4"
  val avroVersion = "1.9.2"
  val catsEffectVersion = "2.1.3"
  val catsLoggerVersion = "1.0.1"
  val catsRetryVersion = "1.1.0"
  val catsVersion = "2.1.1"
  val cirisVersion = "1.0.4"
  val confluentVersion = "5.4.1"
  val easyMockVersion = "4.2" //needed for mocking static java methods
  val fs2KafkaVersion = "1.0.0"
  val hikariCPVersion = "3.4.3"
  val h2DbVersion = "1.4.200"
  val jacksonCoreVersion = "2.10.3"
  val jacksonDatabindVersion = "2.10.3"
  val jodaConvertVersion = "2.2.1"
<<<<<<< HEAD
  val jodaTimeVersion = "2.10.5"
  val kafkaVersion = "2.5.0"
=======
  val jodaTimeVersion = "2.10.6"
  val kafkaVersion = "2.4.1"
>>>>>>> 08d3fb68
  val kamonPVersion = "2.1.0"
  val kamonVersion = "2.1.0"
  val log4jVersion = "2.13.2"
  val opRabbitVersion = "2.1.0"
  val powerMockVersion = "2.0.7" //needed for mocking static java methods
  val refinedVersion = "0.9.14"
  val reflectionsVersion = "0.9.12"
  val scalaCacheVersion = "0.28.0"
  val scalaMockVersion = "4.4.0"
  val scalaTestVersion = "3.1.1"
  val scalazVersion = "7.3.0"
  val sprayJsonVersion = "1.3.5"
  val typesafeConfigVersion = "1.3.2"
  val vulcanVersion = "1.0.1"

  object Compile {

    val refined = "eu.timepit" %% "refined" % refinedVersion

    val vulcan: Seq[ModuleID] = Seq(
      "com.github.fd4s" %% "vulcan",
      "com.github.fd4s" %% "vulcan-generic",
      "com.github.fd4s" %% "vulcan-refined"
    ).map(_ % vulcanVersion)

    val cats = Seq(
      "com.github.cb372" %% "cats-retry" % catsRetryVersion,
      "io.chrisdavenport" %% "log4cats-slf4j" % catsLoggerVersion,
      "org.typelevel" %% "cats-core" % catsVersion,
      "org.typelevel" %% "cats-effect" % catsEffectVersion
    )

    lazy val catsEffect = Seq(
      "org.typelevel" %% "cats-effect" % catsEffectVersion,
      "com.github.cb372" %% "cats-retry" % catsRetryVersion
    )

    val fs2Kafka = Seq(
      "com.github.fd4s" %% "fs2-kafka" % fs2KafkaVersion
    )

    val ciris = "is.cir" %% "ciris" % cirisVersion


    val typesafeConfig = "com.typesafe" % "config" % typesafeConfigVersion

    val sprayJson = "io.spray" %% "spray-json" % sprayJsonVersion

    val scalaz = "org.scalaz" %% "scalaz-core" % scalazVersion

    val retry = "com.softwaremill.retry" %% "retry" % "0.3.3"

    val embeddedKafka = "net.manub" %% "scalatest-embedded-kafka" % "2.0.0"

    lazy val kamon = Seq(
      "io.kamon" %% "kamon-core" % kamonVersion,
      "io.kamon" %% "kamon-prometheus" % kamonPVersion
    )

    val kafka = Seq(
      "org.apache.kafka" %% "kafka" % kafkaVersion,
      "org.apache.kafka" % "kafka-clients" % kafkaVersion,
      embeddedKafka % "test"
    )

    val confluent: Seq[ModuleID] =
      Seq("io.confluent" % "kafka-avro-serializer" % confluentVersion).map(
        _.excludeAll(
          ExclusionRule(organization = "org.codehaus.jackson"),
          ExclusionRule(organization = "com.fasterxml.jackson.core")
        )
      )

    val logging = Seq(
      "org.apache.logging.log4j" % "log4j-slf4j-impl" % log4jVersion,
      "org.apache.logging.log4j" % "log4j-core" % log4jVersion,
      "org.apache.logging.log4j" % "log4j-api" % log4jVersion,
      "org.apache.logging.log4j" % "log4j-1.2-api" % log4jVersion
    )

    val akka = Seq(
      "com.typesafe.akka" %% "akka-actor" % akkaVersion,
      "com.typesafe.akka" %% "akka-slf4j" % akkaVersion,
      "com.typesafe.akka" %% "akka-persistence" % akkaVersion,
      "com.typesafe.akka" %% "akka-http-spray-json" % akkaHTTPVersion,
      "ch.megard" %% "akka-http-cors" % akkaHTTPCorsVersion,
      "org.iq80.leveldb" % "leveldb" % "0.7",
      "org.fusesource.leveldbjni" % "leveldbjni-all" % "1.8"
    )

    val akkaHttpHal = Seq(
      ("com.github.marcuslange" % "akka-http-hal" % "1.2.5")
        .excludeAll(ExclusionRule(organization = "io.spray"))
    )

    val akkaKryo =
      ("com.github.romix.akka" %% "akka-kryo-serialization" % akkaKryoVersion)
        .excludeAll {
          ExclusionRule(organization = "com.typesafe.akka")
        }

    val akkaKafkaStream =
      "com.typesafe.akka" %% "akka-stream-kafka" % akkaKafkaStreamVersion

    val avro = "org.apache.avro" % "avro" % avroVersion

    val jsonLenses = "net.virtual-void" %% "json-lenses" % "0.6.2"

    val joda = Seq(
      "joda-time" % "joda-time" % jodaTimeVersion,
      "org.joda" % "joda-convert" % jodaConvertVersion
    )

    val guavacache =
      Seq(
        "com.github.cb372" %% "scalacache-guava",
        "com.github.cb372" %% "scalacache-cats-effect"
      ).map(_ % scalaCacheVersion)

    val reflections = "org.reflections" % "reflections" % reflectionsVersion

    val hikariCP = "com.zaxxer" % "HikariCP" % hikariCPVersion

    val opRabbit = Seq(
      "com.spingo" %% "op-rabbit-core" % opRabbitVersion,
      "com.spingo" %% "op-rabbit-json4s" % opRabbitVersion,
      "com.spingo" %% "op-rabbit-airbrake" % opRabbitVersion
    )

    val jackson = Seq(
      "com.fasterxml.jackson.core" % "jackson-core" % jacksonCoreVersion,
      "com.fasterxml.jackson.core" % "jackson-databind" % jacksonDatabindVersion
    )

    val postgres = "org.postgresql" % "postgresql" % "42.2.12"
  }

  object Test {

    val akkaTest = Seq(
      "com.typesafe.akka" %% "akka-testkit" % akkaVersion % "test",
      "com.typesafe.akka" %% "akka-http-testkit" % akkaHTTPVersion % "test",
      "com.typesafe.akka" %% "akka-stream-testkit" % akkaVersion % "test"
    )

    val scalaTest = "org.scalatest" %% "scalatest" % scalaTestVersion % "test"
    val easyMock = "org.easymock" % "easymock" % easyMockVersion % "test"

    val powerMock = Seq(
      "org.powermock" % "powermock-api-easymock" % powerMockVersion % "test",
      "org.powermock" % "powermock-module-junit4" % powerMockVersion % "test"
    )

    val scalaMock = "org.scalamock" %% "scalamock" % scalaMockVersion % "test"
    val junit = "junit" % "junit" % "4.13" % "test"

    val h2db = "com.h2database" % "h2" % h2DbVersion % "test"

    val embeddedPostgres =
      "com.opentable.components" % "otj-pg-embedded" % "0.13.3" % "test"
  }

  import Compile._
  import Test._

  val testDeps: Seq[ModuleID] =
    Seq(scalaTest, junit, scalaMock, easyMock, embeddedPostgres) ++
      powerMock ++ akkaTest

  val baseDeps: Seq[ModuleID] =
    akka ++ Seq(scalaz, avro) ++ cats ++ logging ++ joda ++ testDeps

  val sqlDeps: Seq[ModuleID] =
    logging ++ Seq(avro, hikariCP, h2db) ++ joda ++ testDeps

  val avroDeps: Seq[ModuleID] =
    baseDeps ++ confluent ++ jackson ++ guavacache ++ catsEffect

  val coreDeps: Seq[ModuleID] = akka ++ baseDeps ++
    Seq(
      reflections,
      akkaKryo,
      postgres,
      h2db,
      retry
    ) ++ guavacache ++
    confluent ++ kamon

  val ingestDeps: Seq[ModuleID] = coreDeps ++ akkaHttpHal ++ Seq(ciris)

  val rabbitDeps: Seq[ModuleID] =
    logging ++ joda ++ opRabbit ++ testDeps

  val kafkaDeps: Seq[ModuleID] = coreDeps ++ Seq(
    akkaKafkaStream,
    jsonLenses,
    refined
  ) ++ kafka ++ akkaHttpHal ++ vulcan ++ fs2Kafka

  val overrides = Set(logging, typesafeConfig, joda)
}<|MERGE_RESOLUTION|>--- conflicted
+++ resolved
@@ -21,13 +21,8 @@
   val jacksonCoreVersion = "2.10.3"
   val jacksonDatabindVersion = "2.10.3"
   val jodaConvertVersion = "2.2.1"
-<<<<<<< HEAD
-  val jodaTimeVersion = "2.10.5"
-  val kafkaVersion = "2.5.0"
-=======
   val jodaTimeVersion = "2.10.6"
   val kafkaVersion = "2.4.1"
->>>>>>> 08d3fb68
   val kamonPVersion = "2.1.0"
   val kamonVersion = "2.1.0"
   val log4jVersion = "2.13.2"
