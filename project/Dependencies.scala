--- conflicted
+++ resolved
@@ -18,13 +18,8 @@
   val fs2KafkaVersion = "1.0.0"
   val hikariCPVersion = "3.4.5"
   val h2DbVersion = "1.4.200"
-<<<<<<< HEAD
   val jacksonCoreVersion = "2.11.0"
   val jacksonDatabindVersion = "2.11.0"
-=======
-  val jacksonCoreVersion = "2.10.4"
-  val jacksonDatabindVersion = "2.10.4"
->>>>>>> 63259090
   val jodaConvertVersion = "2.2.1"
   val jodaTimeVersion = "2.10.6"
   val kafkaVersion = "2.4.1"
