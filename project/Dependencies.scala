
import sbt.{ExclusionRule, _}


object Dependencies {

  val akkaVersion = "2.5.11"
  val scalaTestVersion = "3.0.4"
  val easyMockVersion = "3.5" //needed for mocking static java methods
  val powerMockVersion = "2.0.0-beta.5" //needed for mocking static java methods
  val slf4jVersion = "1.7.29"
  val log4jVersion = "2.7"
  val kxbmapConfigVersion = "0.4.4"
  val typesafeConfigVersion = "1.3.2"
  val avroVersion = "1.8.1"
  val springVersion = "4.2.2.RELEASE"
  val jodaTimeVersion = "2.9.9"
  val jodaConvertVersion = "1.8.1"
  val confluentVersion = "3.2.0"
  val sprayJsonVersion = "1.3.c2"
  val kafkaVersion = "0.10.2.1"
  val reflectionsVersion = "0.9.11"
  val akkaHTTPVersion = "10.1.0"
  val akkaKafkaStreamVersion = "0.14"
  val scalazVersion = "7.2.9"
  val scalaMockVersion = "3.5.0"
  val serviceContainerVersion = "2.0.7"
  val scalaCacheVersion = "0.23.0"
  val commonsDbcpVersion = "1.4"
  val hikariCPVersion = "2.6.2"
  val jacksonVersion = "2.8.4"
  val opRabbitVersion = "2.0.0"
  val constructRVersion = "0.19.0"
  val akkaHTTPCorsVersion = "0.2.2"
  val kamonVersion = "1.1.0"
  val kamonPVersion = "1.0.0"
  val akkaKryoVersion = "0.5.2"

  object Compile {

    val scalaConfigs = "com.github.kxbmap" %% "configs" % kxbmapConfigVersion

    val typesafeConfig = "com.typesafe" % "config" % typesafeConfigVersion

    val sprayJson = "io.spray" %% "spray-json" % sprayJsonVersion

    val scalaz = "org.scalaz" %% "scalaz-core" % scalazVersion

    val embeddedKafka = "net.manub" %% "scalatest-embedded-kafka" % "0.14.0"

<<<<<<< HEAD
    val sdNotify = "info.faljse" % "SDNotify" % "1.1"
=======
    lazy val kamon = Seq(
      "io.kamon" %% "kamon-core" % kamonVersion,
      "io.kamon" %% "kamon-scala-future" % kamonPVersion,
      "io.kamon" %% "kamon-prometheus" % kamonPVersion
    )
>>>>>>> d8701897

    val kafka = Seq(
      "org.apache.kafka" %% "kafka" % kafkaVersion,
      "org.apache.kafka" % "kafka-clients" % kafkaVersion,
      embeddedKafka % "test")

    val confluent = Seq("io.confluent" % "kafka-schema-registry-client" % confluentVersion,
      "io.confluent" % "kafka-avro-serializer" % confluentVersion).map(_.excludeAll(
      ExclusionRule(organization = "org.codehaus.jackson"),
      ExclusionRule(organization = "com.fasterxml.jackson.core")))

    val logging = Seq(
      "org.apache.logging.log4j" % "log4j-slf4j-impl" % log4jVersion,
      "org.apache.logging.log4j" % "log4j-core" % log4jVersion,
      "org.apache.logging.log4j" % "log4j-api" % log4jVersion,
      "org.apache.logging.log4j" % "log4j-1.2-api" % log4jVersion)

    val akka = Seq("com.typesafe.akka" %% "akka-actor" % akkaVersion,
      "com.typesafe.akka" %% "akka-cluster" % akkaVersion,
      "com.typesafe.akka" %% "akka-cluster-tools" % akkaVersion,
      "com.typesafe.akka" %% "akka-slf4j" % akkaVersion,
      "com.typesafe.akka" %% "akka-persistence" % akkaVersion,
      "com.typesafe.akka" %% "akka-http-spray-json" % akkaHTTPVersion,
      "ch.megard" %% "akka-http-cors" % akkaHTTPCorsVersion,
      "org.iq80.leveldb" % "leveldb" % "0.7",
      "org.fusesource.leveldbjni" % "leveldbjni-all" % "1.8")

    val akkaKryo = "com.github.romix.akka" %% "akka-kryo-serialization" % akkaKryoVersion

    val akkaKafkaStream = "com.typesafe.akka" %% "akka-stream-kafka" % akkaKafkaStreamVersion

    val avro = "org.apache.avro" % "avro" % avroVersion

    val spring = "org.springframework" % "spring-core" % springVersion

    val jsonLenses = "net.virtual-void" %% "json-lenses" % "0.6.2"

    val joda = Seq("joda-time" % "joda-time" % jodaTimeVersion, "org.joda" % "joda-convert" % jodaConvertVersion)

    val guavacache = "com.github.cb372" %% "scalacache-guava" % scalaCacheVersion

    val reflections = "org.reflections" % "reflections" % reflectionsVersion

    val hikariCP = "com.zaxxer" % "HikariCP" % hikariCPVersion

    val opRabbit = Seq(
      "com.spingo" %% "op-rabbit-core" % opRabbitVersion,
      "com.spingo" %% "op-rabbit-json4s" % opRabbitVersion,
      "com.spingo" %% "op-rabbit-airbrake" % opRabbitVersion
    )

    val jackson = Seq(
      "com.fasterxml.jackson.core" % "jackson-core" % jacksonVersion,
      "com.fasterxml.jackson.core" % "jackson-databind" % jacksonVersion
    )

    val serviceContainer = ("com.github.vonnagy" %% "service-container" % serviceContainerVersion)
      .excludeAll(
        ExclusionRule(organization = "ch.qos.logback"),
        ExclusionRule(organization = "org.slf4j")
      )

    val constructR = Seq(
      "de.heikoseeberger" %% "constructr" % constructRVersion,
      // "com.lightbend.constructr" %% "constructr-coordination-zookeeper" % "0.4.0" //if using zk,
      "com.tecsisa" %% "constructr-coordination-consul" % "0.9.0"
    )
  }

  object Test {
    val akkaTest = Seq("com.typesafe.akka" %% "akka-testkit" % akkaVersion % "test",
      "com.typesafe.akka" %% "akka-http-testkit" % akkaHTTPVersion % "test",
      "com.typesafe.akka" %% "akka-multi-node-testkit" % akkaVersion % "test",
      "com.typesafe.akka" %% "akka-stream-testkit" % akkaVersion % "test")

    val scalaTest = "org.scalatest" %% "scalatest" % scalaTestVersion % "test"
    val easyMock = "org.easymock" % "easymock" % easyMockVersion % "test"
    val powerMock = Seq(
      "org.powermock" % "powermock-api-easymock" % powerMockVersion % "test",
      "org.powermock" % "powermock-module-junit4" % powerMockVersion % "test"
    )

    val scalaMock = "org.scalamock" %% "scalamock-scalatest-support" % scalaMockVersion % "test"
    val junit = "junit" % "junit" % "4.12" % "test"

    val h2db = "com.h2database" % "h2" % "1.4.196" % "test"
  }

  import Compile._
  import Test._

  val testDeps = Seq(scalaTest, junit, scalaMock, easyMock) ++ powerMock ++ akkaTest

  val baseDeps = akka ++ logging ++ Seq(scalaz, scalaConfigs, avro, spring) ++ joda ++ testDeps

  val avroDeps = baseDeps ++ confluent ++ jackson ++ Seq(guavacache)

  val coreDeps = akka ++ baseDeps ++
<<<<<<< HEAD
    Seq(guavacache, reflections, serviceContainer, akkaKryo, sdNotify) ++ confluent ++ constructR
=======
    Seq(guavacache, reflections, serviceContainer, akkaKryo) ++ confluent ++ constructR ++ kamon
>>>>>>> d8701897

  val ingestDeps = coreDeps

  val sqlDeps = logging ++ Seq(scalaConfigs, avro, hikariCP, h2db) ++ joda ++ testDeps

  val rabbitDeps = logging ++ Seq(scalaConfigs) ++ joda ++ opRabbit ++ testDeps

  val kafkaDeps = coreDeps ++ Seq(akkaKafkaStream, jsonLenses) ++ kafka

  val sandboxDeps = kafkaDeps ++ sqlDeps ++
    Seq("com.h2database" % "h2" % "1.4.196") ++ Seq(embeddedKafka)

  val overrides = Set(logging, typesafeConfig, joda)
}<|MERGE_RESOLUTION|>--- conflicted
+++ resolved
@@ -48,15 +48,13 @@
 
     val embeddedKafka = "net.manub" %% "scalatest-embedded-kafka" % "0.14.0"
 
-<<<<<<< HEAD
     val sdNotify = "info.faljse" % "SDNotify" % "1.1"
-=======
+
     lazy val kamon = Seq(
       "io.kamon" %% "kamon-core" % kamonVersion,
       "io.kamon" %% "kamon-scala-future" % kamonPVersion,
       "io.kamon" %% "kamon-prometheus" % kamonPVersion
     )
->>>>>>> d8701897
 
     val kafka = Seq(
       "org.apache.kafka" %% "kafka" % kafkaVersion,
@@ -155,11 +153,7 @@
   val avroDeps = baseDeps ++ confluent ++ jackson ++ Seq(guavacache)
 
   val coreDeps = akka ++ baseDeps ++
-<<<<<<< HEAD
-    Seq(guavacache, reflections, serviceContainer, akkaKryo, sdNotify) ++ confluent ++ constructR
-=======
-    Seq(guavacache, reflections, serviceContainer, akkaKryo) ++ confluent ++ constructR ++ kamon
->>>>>>> d8701897
+    Seq(guavacache, reflections, serviceContainer, akkaKryo, sdNotify) ++ confluent ++ constructR ++ kamon
 
   val ingestDeps = coreDeps
 
