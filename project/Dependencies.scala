import sbt.{ExclusionRule, _}

object Dependencies {

<<<<<<< HEAD
  val akkaHTTPCorsVersion = "1.1.1"
  val akkaHTTPVersion = "10.1.12"
=======
  val akkaHTTPCorsVersion = "1.0.0"
  val akkaHTTPVersion = "10.1.13"
>>>>>>> e5a777e5
  val akkaKafkaStreamVersion = "2.0.4"
  val akkaVersion = "2.6.7"
  val avroVersion = "1.10.0"
  val catsEffectVersion = "2.3.1"
  val catsLoggerVersion = "1.1.1"
  val catsRetryVersion = "2.1.0"
  val catsVersion = "2.2.0"
  val cirisVersion = "1.2.1"
  val confluentVersion = "5.4.2"
  val fs2KafkaVersion = "1.0.0"
  val jacksonCoreVersion = "2.10.4"
  val jacksonDatabindVersion = "2.10.4"
  val jodaConvertVersion = "2.2.1"
  val jodaTimeVersion = "2.10.9"
  val kafkaVersion = "2.4.1"
  val kamonPVersion = "2.1.9"
  val kamonVersion = "2.1.9"
  val log4jVersion = "2.13.3"
  val refinedVersion = "0.9.20"
  val reflectionsVersion = "0.9.12"
  val scalaCacheVersion = "0.28.0"
  val scalaMockVersion = "5.1.0"
  val scalaTestVersion = "3.2.3"
  val sprayJsonVersion = "1.3.6"
  val testContainersVersion = "0.38.8"
  val typesafeConfigVersion = "1.3.2"
  val vulcanVersion = "1.2.0"


  object Compile {

    val refined = "eu.timepit" %% "refined" % refinedVersion

    val vulcan: Seq[ModuleID] = Seq(
      "com.github.fd4s" %% "vulcan",
      "com.github.fd4s" %% "vulcan-generic",
      "com.github.fd4s" %% "vulcan-refined"
    ).map(_ % vulcanVersion)

    val cats = Seq(
      "com.github.cb372" %% "cats-retry" % catsRetryVersion,
      "io.chrisdavenport" %% "log4cats-slf4j" % catsLoggerVersion,
      "org.typelevel" %% "cats-core" % catsVersion,
      "org.typelevel" %% "cats-effect" % catsEffectVersion
    )

    lazy val catsEffect = Seq(
      "org.typelevel" %% "cats-effect" % catsEffectVersion,
      "com.github.cb372" %% "cats-retry" % catsRetryVersion
    )

    val fs2Kafka = Seq(
      "com.github.fd4s" %% "fs2-kafka" % fs2KafkaVersion
    )

    val ciris = "is.cir" %% "ciris" % cirisVersion


    val typesafeConfig = "com.typesafe" % "config" % typesafeConfigVersion

    val sprayJson = "io.spray" %% "spray-json" % sprayJsonVersion

    val retry = "com.softwaremill.retry" %% "retry" % "0.3.3"

    val embeddedKafka = "net.manub" %% "scalatest-embedded-kafka" % "2.0.0"

    lazy val kamon = Seq(
      "io.kamon" %% "kamon-core" % kamonVersion,
      "io.kamon" %% "kamon-prometheus" % kamonPVersion
    )

    val kafka = Seq(
      "org.apache.kafka" %% "kafka" % kafkaVersion,
      "org.apache.kafka" % "kafka-clients" % kafkaVersion,
      embeddedKafka % "test"
    )

    val confluent: Seq[ModuleID] =
      Seq("io.confluent" % "kafka-avro-serializer" % confluentVersion).map(
        _.excludeAll(
          ExclusionRule(organization = "org.codehaus.jackson"),
          ExclusionRule(organization = "com.fasterxml.jackson.core")
        )
      )

    val logging = Seq(
      "org.apache.logging.log4j" % "log4j-slf4j-impl" % log4jVersion,
      "org.apache.logging.log4j" % "log4j-core" % log4jVersion,
      "org.apache.logging.log4j" % "log4j-api" % log4jVersion,
      "org.apache.logging.log4j" % "log4j-1.2-api" % log4jVersion
    )

    val akka = Seq(
      "com.typesafe.akka" %% "akka-actor" % akkaVersion,
      "com.typesafe.akka" %% "akka-slf4j" % akkaVersion,
      "com.typesafe.akka" %% "akka-persistence" % akkaVersion,
      "com.typesafe.akka" %% "akka-http-spray-json" % akkaHTTPVersion,
      "ch.megard" %% "akka-http-cors" % akkaHTTPCorsVersion,
      "org.iq80.leveldb" % "leveldb" % "0.7",
      "org.fusesource.leveldbjni" % "leveldbjni-all" % "1.8"
    )

    val akkaHttpHal = Seq(
      ("com.github.marcuslange" % "akka-http-hal" % "1.2.5")
        .excludeAll(ExclusionRule(organization = "io.spray"))
    )


    val akkaKafkaStream =
      "com.typesafe.akka" %% "akka-stream-kafka" % akkaKafkaStreamVersion

    val avro = "org.apache.avro" % "avro" % avroVersion

    val joda = Seq(
      "joda-time" % "joda-time" % jodaTimeVersion,
      "org.joda" % "joda-convert" % jodaConvertVersion
    )

    val guavacache =
      Seq(
        "com.github.cb372" %% "scalacache-guava",
        "com.github.cb372" %% "scalacache-cats-effect"
      ).map(_ % scalaCacheVersion)

    val reflections = "org.reflections" % "reflections" % reflectionsVersion

    val jackson = Seq(
      "com.fasterxml.jackson.core" % "jackson-core" % jacksonCoreVersion,
      "com.fasterxml.jackson.core" % "jackson-databind" % jacksonDatabindVersion
    )

  }

  object Test {

    val akkaTest = Seq(
      "com.typesafe.akka" %% "akka-testkit" % akkaVersion % "test",
      "com.typesafe.akka" %% "akka-http-testkit" % akkaHTTPVersion % "test",
      "com.typesafe.akka" %% "akka-stream-testkit" % akkaVersion % "test"
    )

    val scalaTest = "org.scalatest" %% "scalatest" % scalaTestVersion % "test"

    val scalaMock = "org.scalamock" %% "scalamock" % scalaMockVersion % "test"
    val junit = "junit" % "junit" % "4.13.1" % "test"

  }

  object Integration {
    private val testcontainersJavaVersion = "1.15.1"
    val testContainers = Seq(
      "com.dimafeng" %% "testcontainers-scala-scalatest" % testContainersVersion % "it",
      "com.dimafeng" %% "testcontainers-scala-kafka" % testContainersVersion % "it",
      "org.testcontainers" % "testcontainers"                  % testcontainersJavaVersion  % "it",
      "org.testcontainers" % "database-commons"                % testcontainersJavaVersion  % "it",
      "org.testcontainers" % "jdbc"                            % testcontainersJavaVersion  % "it"
    )

  }

  import Compile._
  import Test._
  import Integration._

  val integrationDeps: Seq[ModuleID] = testContainers

  val testDeps: Seq[ModuleID] =
    Seq(scalaTest, junit, scalaMock) ++ akkaTest

  val baseDeps: Seq[ModuleID] =
    akka ++ Seq(avro) ++ cats ++ logging ++ joda ++ testDeps

  val avroDeps: Seq[ModuleID] =
    baseDeps ++ confluent ++ jackson ++ guavacache ++ catsEffect

  val coreDeps: Seq[ModuleID] = akka ++ baseDeps ++
    Seq(
      reflections,
      retry
    ) ++ guavacache ++
    confluent ++ kamon

  val ingestDeps: Seq[ModuleID] = coreDeps ++ akkaHttpHal ++ Seq(ciris, embeddedKafka, sprayJson)

  val kafkaDeps: Seq[ModuleID] = coreDeps ++ Seq(
    akkaKafkaStream,
    refined
  ) ++ kafka ++ akkaHttpHal ++ vulcan ++ fs2Kafka ++ integrationDeps

}<|MERGE_RESOLUTION|>--- conflicted
+++ resolved
@@ -2,13 +2,8 @@
 
 object Dependencies {
 
-<<<<<<< HEAD
-  val akkaHTTPCorsVersion = "1.1.1"
-  val akkaHTTPVersion = "10.1.12"
-=======
   val akkaHTTPCorsVersion = "1.0.0"
   val akkaHTTPVersion = "10.1.13"
->>>>>>> e5a777e5
   val akkaKafkaStreamVersion = "2.0.4"
   val akkaVersion = "2.6.7"
   val avroVersion = "1.10.0"
