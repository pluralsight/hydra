--- conflicted
+++ resolved
@@ -3,11 +3,7 @@
 object Dependencies {
 
   val akkaHTTPCorsVersion = "1.0.0"
-<<<<<<< HEAD
-  val akkaHTTPVersion = "10.2.1"
-=======
   val akkaHTTPVersion = "10.1.12"
->>>>>>> bf9d9a5b
   val akkaKafkaStreamVersion = "2.0.4"
   val akkaVersion = "2.6.7"
   val avroVersion = "1.10.0"
