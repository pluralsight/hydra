import sbt.{ExclusionRule, _}

object Dependencies {

  val akkaHTTPCorsVersion = "1.0.0"
  val akkaHTTPVersion = "10.2.0"
  val akkaKafkaStreamVersion = "2.0.4"
  val akkaVersion = "2.6.7"
  val avroVersion = "1.10.0"
  val catsEffectVersion = "2.1.4"
  val catsLoggerVersion = "1.1.1"
  val catsRetryVersion = "1.1.1"
  val catsVersion = "2.1.1"
<<<<<<< HEAD
  val cirisVersion = "1.1.1"
  val confluentVersion = "5.5.1"
=======
  val cirisVersion = "1.1.2"
  val confluentVersion = "5.4.2"
>>>>>>> 162f3afe
  val easyMockVersion = "4.2" //needed for mocking static java methods
  val fs2KafkaVersion = "1.0.0"
  val h2DbVersion = "1.4.200"
  val jacksonCoreVersion = "2.10.4"
  val jacksonDatabindVersion = "2.10.4"
  val jodaConvertVersion = "2.2.1"
  val jodaTimeVersion = "2.10.6"
  val kafkaVersion = "2.4.1"
  val kamonPVersion = "2.1.4"
  val kamonVersion = "2.1.4"
  val log4jVersion = "2.13.3"
  val powerMockVersion = "2.0.7" //needed for mocking static java methods
  val refinedVersion = "0.9.15"
  val reflectionsVersion = "0.9.12"
  val scalaCacheVersion = "0.28.0"
  val scalaMockVersion = "5.0.0"
  val scalaTestVersion = "3.2.2"
  val scalazVersion = "7.3.2"
  val sprayJsonVersion = "1.3.5"
  val typesafeConfigVersion = "1.3.2"
  val vulcanVersion = "1.1.0"

  object Compile {

    val refined = "eu.timepit" %% "refined" % refinedVersion

    val vulcan: Seq[ModuleID] = Seq(
      "com.github.fd4s" %% "vulcan",
      "com.github.fd4s" %% "vulcan-generic",
      "com.github.fd4s" %% "vulcan-refined"
    ).map(_ % vulcanVersion)

    val cats = Seq(
      "com.github.cb372" %% "cats-retry" % catsRetryVersion,
      "io.chrisdavenport" %% "log4cats-slf4j" % catsLoggerVersion,
      "org.typelevel" %% "cats-core" % catsVersion,
      "org.typelevel" %% "cats-effect" % catsEffectVersion
    )

    lazy val catsEffect = Seq(
      "org.typelevel" %% "cats-effect" % catsEffectVersion,
      "com.github.cb372" %% "cats-retry" % catsRetryVersion
    )

    val fs2Kafka = Seq(
      "com.github.fd4s" %% "fs2-kafka" % fs2KafkaVersion
    )

    val ciris = "is.cir" %% "ciris" % cirisVersion


    val typesafeConfig = "com.typesafe" % "config" % typesafeConfigVersion

    val sprayJson = "io.spray" %% "spray-json" % sprayJsonVersion

    val scalaz = "org.scalaz" %% "scalaz-core" % scalazVersion

    val retry = "com.softwaremill.retry" %% "retry" % "0.3.3"

    val embeddedKafka = "net.manub" %% "scalatest-embedded-kafka" % "2.0.0"

    lazy val kamon = Seq(
      "io.kamon" %% "kamon-core" % kamonVersion,
      "io.kamon" %% "kamon-prometheus" % kamonPVersion
    )

    val kafka = Seq(
      "org.apache.kafka" %% "kafka" % kafkaVersion,
      "org.apache.kafka" % "kafka-clients" % kafkaVersion,
      embeddedKafka % "test"
    )

    val confluent: Seq[ModuleID] =
      Seq("io.confluent" % "kafka-avro-serializer" % confluentVersion).map(
        _.excludeAll(
          ExclusionRule(organization = "org.codehaus.jackson"),
          ExclusionRule(organization = "com.fasterxml.jackson.core")
        )
      )

    val logging = Seq(
      "org.apache.logging.log4j" % "log4j-slf4j-impl" % log4jVersion,
      "org.apache.logging.log4j" % "log4j-core" % log4jVersion,
      "org.apache.logging.log4j" % "log4j-api" % log4jVersion,
      "org.apache.logging.log4j" % "log4j-1.2-api" % log4jVersion
    )

    val akka = Seq(
      "com.typesafe.akka" %% "akka-actor" % akkaVersion,
      "com.typesafe.akka" %% "akka-slf4j" % akkaVersion,
      "com.typesafe.akka" %% "akka-persistence" % akkaVersion,
      "com.typesafe.akka" %% "akka-http-spray-json" % akkaHTTPVersion,
      "ch.megard" %% "akka-http-cors" % akkaHTTPCorsVersion,
      "org.iq80.leveldb" % "leveldb" % "0.7",
      "org.fusesource.leveldbjni" % "leveldbjni-all" % "1.8"
    )

    val akkaHttpHal = Seq(
      ("com.github.marcuslange" % "akka-http-hal" % "1.2.5")
        .excludeAll(ExclusionRule(organization = "io.spray"))
    )


    val akkaKafkaStream =
      "com.typesafe.akka" %% "akka-stream-kafka" % akkaKafkaStreamVersion

    val avro = "org.apache.avro" % "avro" % avroVersion

    val jsonLenses = "net.virtual-void" %% "json-lenses" % "0.6.2"

    val joda = Seq(
      "joda-time" % "joda-time" % jodaTimeVersion,
      "org.joda" % "joda-convert" % jodaConvertVersion
    )

    val guavacache =
      Seq(
        "com.github.cb372" %% "scalacache-guava",
        "com.github.cb372" %% "scalacache-cats-effect"
      ).map(_ % scalaCacheVersion)

    val reflections = "org.reflections" % "reflections" % reflectionsVersion

    val jackson = Seq(
      "com.fasterxml.jackson.core" % "jackson-core" % jacksonCoreVersion,
      "com.fasterxml.jackson.core" % "jackson-databind" % jacksonDatabindVersion
    )

    val postgres = "org.postgresql" % "postgresql" % "42.2.14"
  }

  object Test {

    val akkaTest = Seq(
      "com.typesafe.akka" %% "akka-testkit" % akkaVersion % "test",
      "com.typesafe.akka" %% "akka-http-testkit" % akkaHTTPVersion % "test",
      "com.typesafe.akka" %% "akka-stream-testkit" % akkaVersion % "test"
    )

    val scalaTest = "org.scalatest" %% "scalatest" % scalaTestVersion % "test"
    val easyMock = "org.easymock" % "easymock" % easyMockVersion % "test"

    val powerMock = Seq(
      "org.powermock" % "powermock-api-easymock" % powerMockVersion % "test",
      "org.powermock" % "powermock-module-junit4" % powerMockVersion % "test"
    )

    val scalaMock = "org.scalamock" %% "scalamock" % scalaMockVersion % "test"
    val junit = "junit" % "junit" % "4.13" % "test"

    val h2db = "com.h2database" % "h2" % h2DbVersion % "test"

    val embeddedPostgres =
      "com.opentable.components" % "otj-pg-embedded" % "0.13.3" % "test"
  }

  import Compile._
  import Test._

  val testDeps: Seq[ModuleID] =
    Seq(scalaTest, junit, scalaMock, easyMock, embeddedPostgres) ++
      powerMock ++ akkaTest

  val baseDeps: Seq[ModuleID] =
    akka ++ Seq(scalaz, avro) ++ cats ++ logging ++ joda ++ testDeps

  val avroDeps: Seq[ModuleID] =
    baseDeps ++ confluent ++ jackson ++ guavacache ++ catsEffect

  val coreDeps: Seq[ModuleID] = akka ++ baseDeps ++
    Seq(
      reflections,
      postgres,
      h2db,
      retry
    ) ++ guavacache ++
    confluent ++ kamon

  val ingestDeps: Seq[ModuleID] = coreDeps ++ akkaHttpHal ++ Seq(ciris, embeddedKafka)

  val kafkaDeps: Seq[ModuleID] = coreDeps ++ Seq(
    akkaKafkaStream,
    jsonLenses,
    refined
  ) ++ kafka ++ akkaHttpHal ++ vulcan ++ fs2Kafka

}<|MERGE_RESOLUTION|>--- conflicted
+++ resolved
@@ -11,13 +11,8 @@
   val catsLoggerVersion = "1.1.1"
   val catsRetryVersion = "1.1.1"
   val catsVersion = "2.1.1"
-<<<<<<< HEAD
-  val cirisVersion = "1.1.1"
-  val confluentVersion = "5.5.1"
-=======
   val cirisVersion = "1.1.2"
   val confluentVersion = "5.4.2"
->>>>>>> 162f3afe
   val easyMockVersion = "4.2" //needed for mocking static java methods
   val fs2KafkaVersion = "1.0.0"
   val h2DbVersion = "1.4.200"
