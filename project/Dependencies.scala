import sbt.{ExclusionRule, _}

object Dependencies {

  val akkaHTTPCorsVersion = "1.0.0"
  val akkaHTTPVersion = "10.1.12"
  val akkaKafkaStreamVersion = "2.0.4"
  val akkaVersion = "2.6.7"
  val avroVersion = "1.10.0"
  val catsEffectVersion = "2.3.0"
  val catsLoggerVersion = "1.1.1"
  val catsRetryVersion = "1.1.1"
  val catsVersion = "2.2.0"
  val cirisVersion = "1.2.1"
  val confluentVersion = "5.4.2"
  val fs2KafkaVersion = "1.0.0"
  val jacksonCoreVersion = "2.10.4"
  val jacksonDatabindVersion = "2.10.4"
  val jodaConvertVersion = "2.2.1"
  val jodaTimeVersion = "2.10.6"
  val kafkaVersion = "2.4.1"
  val kamonPVersion = "2.1.4"
  val kamonVersion = "2.1.4"
<<<<<<< HEAD
  val log4jVersion = "2.14.0"
  val powerMockVersion = "2.0.7" //needed for mocking static java methods
  val refinedVersion = "0.9.17"
=======
  val log4jVersion = "2.13.3"
  val refinedVersion = "0.9.19"
>>>>>>> bb571df7
  val reflectionsVersion = "0.9.12"
  val scalaCacheVersion = "0.28.0"
  val scalaMockVersion = "5.1.0"
  val scalaTestVersion = "3.2.2"
  val sprayJsonVersion = "1.3.5"
  val testContainersVersion = "0.38.8"
  val typesafeConfigVersion = "1.3.2"
  val vulcanVersion = "1.2.0"


  object Compile {

    val refined = "eu.timepit" %% "refined" % refinedVersion

    val vulcan: Seq[ModuleID] = Seq(
      "com.github.fd4s" %% "vulcan",
      "com.github.fd4s" %% "vulcan-generic",
      "com.github.fd4s" %% "vulcan-refined"
    ).map(_ % vulcanVersion)

    val cats = Seq(
      "com.github.cb372" %% "cats-retry" % catsRetryVersion,
      "io.chrisdavenport" %% "log4cats-slf4j" % catsLoggerVersion,
      "org.typelevel" %% "cats-core" % catsVersion,
      "org.typelevel" %% "cats-effect" % catsEffectVersion
    )

    lazy val catsEffect = Seq(
      "org.typelevel" %% "cats-effect" % catsEffectVersion,
      "com.github.cb372" %% "cats-retry" % catsRetryVersion
    )

    val fs2Kafka = Seq(
      "com.github.fd4s" %% "fs2-kafka" % fs2KafkaVersion
    )

    val ciris = "is.cir" %% "ciris" % cirisVersion


    val typesafeConfig = "com.typesafe" % "config" % typesafeConfigVersion

    val sprayJson = "io.spray" %% "spray-json" % sprayJsonVersion

    val retry = "com.softwaremill.retry" %% "retry" % "0.3.3"

    val embeddedKafka = "net.manub" %% "scalatest-embedded-kafka" % "2.0.0"

    lazy val kamon = Seq(
      "io.kamon" %% "kamon-core" % kamonVersion,
      "io.kamon" %% "kamon-prometheus" % kamonPVersion
    )

    val kafka = Seq(
      "org.apache.kafka" %% "kafka" % kafkaVersion,
      "org.apache.kafka" % "kafka-clients" % kafkaVersion,
      embeddedKafka % "test"
    )

    val confluent: Seq[ModuleID] =
      Seq("io.confluent" % "kafka-avro-serializer" % confluentVersion).map(
        _.excludeAll(
          ExclusionRule(organization = "org.codehaus.jackson"),
          ExclusionRule(organization = "com.fasterxml.jackson.core")
        )
      )

    val logging = Seq(
      "org.apache.logging.log4j" % "log4j-slf4j-impl" % log4jVersion,
      "org.apache.logging.log4j" % "log4j-core" % log4jVersion,
      "org.apache.logging.log4j" % "log4j-api" % log4jVersion,
      "org.apache.logging.log4j" % "log4j-1.2-api" % log4jVersion
    )

    val akka = Seq(
      "com.typesafe.akka" %% "akka-actor" % akkaVersion,
      "com.typesafe.akka" %% "akka-slf4j" % akkaVersion,
      "com.typesafe.akka" %% "akka-persistence" % akkaVersion,
      "com.typesafe.akka" %% "akka-http-spray-json" % akkaHTTPVersion,
      "ch.megard" %% "akka-http-cors" % akkaHTTPCorsVersion,
      "org.iq80.leveldb" % "leveldb" % "0.7",
      "org.fusesource.leveldbjni" % "leveldbjni-all" % "1.8"
    )

    val akkaHttpHal = Seq(
      ("com.github.marcuslange" % "akka-http-hal" % "1.2.5")
        .excludeAll(ExclusionRule(organization = "io.spray"))
    )


    val akkaKafkaStream =
      "com.typesafe.akka" %% "akka-stream-kafka" % akkaKafkaStreamVersion

    val avro = "org.apache.avro" % "avro" % avroVersion

    val joda = Seq(
      "joda-time" % "joda-time" % jodaTimeVersion,
      "org.joda" % "joda-convert" % jodaConvertVersion
    )

    val guavacache =
      Seq(
        "com.github.cb372" %% "scalacache-guava",
        "com.github.cb372" %% "scalacache-cats-effect"
      ).map(_ % scalaCacheVersion)

    val reflections = "org.reflections" % "reflections" % reflectionsVersion

    val jackson = Seq(
      "com.fasterxml.jackson.core" % "jackson-core" % jacksonCoreVersion,
      "com.fasterxml.jackson.core" % "jackson-databind" % jacksonDatabindVersion
    )

  }

  object Test {

    val akkaTest = Seq(
      "com.typesafe.akka" %% "akka-testkit" % akkaVersion % "test",
      "com.typesafe.akka" %% "akka-http-testkit" % akkaHTTPVersion % "test",
      "com.typesafe.akka" %% "akka-stream-testkit" % akkaVersion % "test"
    )

    val scalaTest = "org.scalatest" %% "scalatest" % scalaTestVersion % "test"

    val scalaMock = "org.scalamock" %% "scalamock" % scalaMockVersion % "test"
    val junit = "junit" % "junit" % "4.13" % "test"

  }

  object Integration {
    private val testcontainersJavaVersion = "1.15.1"
    val testContainers = Seq(
      "com.dimafeng" %% "testcontainers-scala-scalatest" % testContainersVersion % "it",
      "com.dimafeng" %% "testcontainers-scala-kafka" % testContainersVersion % "it",
      "org.testcontainers" % "testcontainers"                  % testcontainersJavaVersion  % "it",
      "org.testcontainers" % "database-commons"                % testcontainersJavaVersion  % "it",
      "org.testcontainers" % "jdbc"                            % testcontainersJavaVersion  % "it"
    )

  }

  import Compile._
  import Test._
  import Integration._

  val integrationDeps: Seq[ModuleID] = testContainers

  val testDeps: Seq[ModuleID] =
    Seq(scalaTest, junit, scalaMock) ++ akkaTest

  val baseDeps: Seq[ModuleID] =
    akka ++ Seq(avro) ++ cats ++ logging ++ joda ++ testDeps

  val avroDeps: Seq[ModuleID] =
    baseDeps ++ confluent ++ jackson ++ guavacache ++ catsEffect

  val coreDeps: Seq[ModuleID] = akka ++ baseDeps ++
    Seq(
      reflections,
      retry
    ) ++ guavacache ++
    confluent ++ kamon

  val ingestDeps: Seq[ModuleID] = coreDeps ++ akkaHttpHal ++ Seq(ciris, embeddedKafka, sprayJson)

  val kafkaDeps: Seq[ModuleID] = coreDeps ++ Seq(
    akkaKafkaStream,
    refined
  ) ++ kafka ++ akkaHttpHal ++ vulcan ++ fs2Kafka ++ integrationDeps

}<|MERGE_RESOLUTION|>--- conflicted
+++ resolved
@@ -21,14 +21,8 @@
   val kafkaVersion = "2.4.1"
   val kamonPVersion = "2.1.4"
   val kamonVersion = "2.1.4"
-<<<<<<< HEAD
-  val log4jVersion = "2.14.0"
-  val powerMockVersion = "2.0.7" //needed for mocking static java methods
-  val refinedVersion = "0.9.17"
-=======
   val log4jVersion = "2.13.3"
   val refinedVersion = "0.9.19"
->>>>>>> bb571df7
   val reflectionsVersion = "0.9.12"
   val scalaCacheVersion = "0.28.0"
   val scalaMockVersion = "5.1.0"
