import sbt.{ExclusionRule, _}

object Dependencies {

  val akkaHTTPCorsVersion = "1.0.0"
  val akkaHTTPVersion = "10.1.13"
  val akkaKafkaStreamVersion = "2.0.4"
  val akkaVersion = "2.6.7"
  val avroVersion = "1.10.0"
  val catsEffectVersion = "2.3.1"
  val catsLoggerVersion = "1.1.1"
  val catsRetryVersion = "2.1.0"
  val catsVersion = "2.2.0"
  val cirisVersion = "1.2.1"
  val confluentVersion = "5.4.2"
  val fs2KafkaVersion = "1.0.0"
  val jacksonCoreVersion = "2.10.4"
  val jacksonDatabindVersion = "2.10.4"
  val jodaConvertVersion = "2.2.1"
<<<<<<< HEAD
  val jodaTimeVersion = "2.10.6"
  val kafkaVersion = "2.7.0"
  val kamonPVersion = "2.1.4"
  val kamonVersion = "2.1.4"
=======
  val jodaTimeVersion = "2.10.9"
  val kafkaVersion = "2.4.1"
  val kamonPVersion = "2.1.9"
  val kamonVersion = "2.1.9"
>>>>>>> e5a777e5
  val log4jVersion = "2.13.3"
  val refinedVersion = "0.9.20"
  val reflectionsVersion = "0.9.12"
  val scalaCacheVersion = "0.28.0"
  val scalaMockVersion = "5.1.0"
  val scalaTestVersion = "3.2.3"
  val sprayJsonVersion = "1.3.6"
  val testContainersVersion = "0.38.8"
  val typesafeConfigVersion = "1.3.2"
  val vulcanVersion = "1.2.0"


  object Compile {

    val refined = "eu.timepit" %% "refined" % refinedVersion

    val vulcan: Seq[ModuleID] = Seq(
      "com.github.fd4s" %% "vulcan",
      "com.github.fd4s" %% "vulcan-generic",
      "com.github.fd4s" %% "vulcan-refined"
    ).map(_ % vulcanVersion)

    val cats = Seq(
      "com.github.cb372" %% "cats-retry" % catsRetryVersion,
      "io.chrisdavenport" %% "log4cats-slf4j" % catsLoggerVersion,
      "org.typelevel" %% "cats-core" % catsVersion,
      "org.typelevel" %% "cats-effect" % catsEffectVersion
    )

    lazy val catsEffect = Seq(
      "org.typelevel" %% "cats-effect" % catsEffectVersion,
      "com.github.cb372" %% "cats-retry" % catsRetryVersion
    )

    val fs2Kafka = Seq(
      "com.github.fd4s" %% "fs2-kafka" % fs2KafkaVersion
    )

    val ciris = "is.cir" %% "ciris" % cirisVersion


    val typesafeConfig = "com.typesafe" % "config" % typesafeConfigVersion

    val sprayJson = "io.spray" %% "spray-json" % sprayJsonVersion

    val retry = "com.softwaremill.retry" %% "retry" % "0.3.3"

    val embeddedKafka = "net.manub" %% "scalatest-embedded-kafka" % "2.0.0"

    lazy val kamon = Seq(
      "io.kamon" %% "kamon-core" % kamonVersion,
      "io.kamon" %% "kamon-prometheus" % kamonPVersion
    )

    val kafka = Seq(
      "org.apache.kafka" %% "kafka" % kafkaVersion,
      "org.apache.kafka" % "kafka-clients" % kafkaVersion,
      embeddedKafka % "test"
    )

    val confluent: Seq[ModuleID] =
      Seq("io.confluent" % "kafka-avro-serializer" % confluentVersion).map(
        _.excludeAll(
          ExclusionRule(organization = "org.codehaus.jackson"),
          ExclusionRule(organization = "com.fasterxml.jackson.core")
        )
      )

    val logging = Seq(
      "org.apache.logging.log4j" % "log4j-slf4j-impl" % log4jVersion,
      "org.apache.logging.log4j" % "log4j-core" % log4jVersion,
      "org.apache.logging.log4j" % "log4j-api" % log4jVersion,
      "org.apache.logging.log4j" % "log4j-1.2-api" % log4jVersion
    )

    val akka = Seq(
      "com.typesafe.akka" %% "akka-actor" % akkaVersion,
      "com.typesafe.akka" %% "akka-slf4j" % akkaVersion,
      "com.typesafe.akka" %% "akka-persistence" % akkaVersion,
      "com.typesafe.akka" %% "akka-http-spray-json" % akkaHTTPVersion,
      "ch.megard" %% "akka-http-cors" % akkaHTTPCorsVersion,
      "org.iq80.leveldb" % "leveldb" % "0.7",
      "org.fusesource.leveldbjni" % "leveldbjni-all" % "1.8"
    )

    val akkaHttpHal = Seq(
      ("com.github.marcuslange" % "akka-http-hal" % "1.2.5")
        .excludeAll(ExclusionRule(organization = "io.spray"))
    )


    val akkaKafkaStream =
      "com.typesafe.akka" %% "akka-stream-kafka" % akkaKafkaStreamVersion

    val avro = "org.apache.avro" % "avro" % avroVersion

    val joda = Seq(
      "joda-time" % "joda-time" % jodaTimeVersion,
      "org.joda" % "joda-convert" % jodaConvertVersion
    )

    val guavacache =
      Seq(
        "com.github.cb372" %% "scalacache-guava",
        "com.github.cb372" %% "scalacache-cats-effect"
      ).map(_ % scalaCacheVersion)

    val reflections = "org.reflections" % "reflections" % reflectionsVersion

    val jackson = Seq(
      "com.fasterxml.jackson.core" % "jackson-core" % jacksonCoreVersion,
      "com.fasterxml.jackson.core" % "jackson-databind" % jacksonDatabindVersion
    )

  }

  object Test {

    val akkaTest = Seq(
      "com.typesafe.akka" %% "akka-testkit" % akkaVersion % "test",
      "com.typesafe.akka" %% "akka-http-testkit" % akkaHTTPVersion % "test",
      "com.typesafe.akka" %% "akka-stream-testkit" % akkaVersion % "test"
    )

    val scalaTest = "org.scalatest" %% "scalatest" % scalaTestVersion % "test"

    val scalaMock = "org.scalamock" %% "scalamock" % scalaMockVersion % "test"
    val junit = "junit" % "junit" % "4.13.1" % "test"

  }

  object Integration {
    private val testcontainersJavaVersion = "1.15.1"
    val testContainers = Seq(
      "com.dimafeng" %% "testcontainers-scala-scalatest" % testContainersVersion % "it",
      "com.dimafeng" %% "testcontainers-scala-kafka" % testContainersVersion % "it",
      "org.testcontainers" % "testcontainers"                  % testcontainersJavaVersion  % "it",
      "org.testcontainers" % "database-commons"                % testcontainersJavaVersion  % "it",
      "org.testcontainers" % "jdbc"                            % testcontainersJavaVersion  % "it"
    )

  }

  import Compile._
  import Test._
  import Integration._

  val integrationDeps: Seq[ModuleID] = testContainers

  val testDeps: Seq[ModuleID] =
    Seq(scalaTest, junit, scalaMock) ++ akkaTest

  val baseDeps: Seq[ModuleID] =
    akka ++ Seq(avro) ++ cats ++ logging ++ joda ++ testDeps

  val avroDeps: Seq[ModuleID] =
    baseDeps ++ confluent ++ jackson ++ guavacache ++ catsEffect

  val coreDeps: Seq[ModuleID] = akka ++ baseDeps ++
    Seq(
      reflections,
      retry
    ) ++ guavacache ++
    confluent ++ kamon

  val ingestDeps: Seq[ModuleID] = coreDeps ++ akkaHttpHal ++ Seq(ciris, embeddedKafka, sprayJson)

  val kafkaDeps: Seq[ModuleID] = coreDeps ++ Seq(
    akkaKafkaStream,
    refined
  ) ++ kafka ++ akkaHttpHal ++ vulcan ++ fs2Kafka ++ integrationDeps

}<|MERGE_RESOLUTION|>--- conflicted
+++ resolved
@@ -17,17 +17,10 @@
   val jacksonCoreVersion = "2.10.4"
   val jacksonDatabindVersion = "2.10.4"
   val jodaConvertVersion = "2.2.1"
-<<<<<<< HEAD
-  val jodaTimeVersion = "2.10.6"
-  val kafkaVersion = "2.7.0"
-  val kamonPVersion = "2.1.4"
-  val kamonVersion = "2.1.4"
-=======
   val jodaTimeVersion = "2.10.9"
   val kafkaVersion = "2.4.1"
   val kamonPVersion = "2.1.9"
   val kamonVersion = "2.1.9"
->>>>>>> e5a777e5
   val log4jVersion = "2.13.3"
   val refinedVersion = "0.9.20"
   val reflectionsVersion = "0.9.12"
