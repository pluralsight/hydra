import sbt.{ExclusionRule, _}

object Dependencies {

  val akkaHTTPCorsVersion = "1.0.0"
  val akkaHTTPVersion = "10.1.12"
  val akkaKafkaStreamVersion = "2.0.4"
  val akkaVersion = "2.6.7"
  val avroVersion = "1.10.0"
  val catsEffectVersion = "2.3.0"
  val catsLoggerVersion = "1.1.1"
  val catsRetryVersion = "1.1.1"
  val catsVersion = "2.2.0"
  val cirisVersion = "1.2.1"
  val confluentVersion = "5.4.2"
  val fs2KafkaVersion = "1.0.0"
  val jacksonCoreVersion = "2.10.4"
  val jacksonDatabindVersion = "2.10.4"
  val jodaConvertVersion = "2.2.1"
  val jodaTimeVersion = "2.10.6"
  val kafkaVersion = "2.4.1"
  val kamonPVersion = "2.1.4"
  val kamonVersion = "2.1.4"
  val log4jVersion = "2.13.3"
  val refinedVersion = "0.9.19"
  val reflectionsVersion = "0.9.12"
  val scalaCacheVersion = "0.28.0"
  val scalaMockVersion = "5.1.0"
<<<<<<< HEAD
  val scalaTestVersion = "3.2.3"
  val scalazVersion = "7.3.2"
=======
  val scalaTestVersion = "3.2.2"
>>>>>>> bb571df7
  val sprayJsonVersion = "1.3.5"
  val testContainersVersion = "0.38.8"
  val typesafeConfigVersion = "1.3.2"
  val vulcanVersion = "1.2.0"


  object Compile {

    val refined = "eu.timepit" %% "refined" % refinedVersion

    val vulcan: Seq[ModuleID] = Seq(
      "com.github.fd4s" %% "vulcan",
      "com.github.fd4s" %% "vulcan-generic",
      "com.github.fd4s" %% "vulcan-refined"
    ).map(_ % vulcanVersion)

    val cats = Seq(
      "com.github.cb372" %% "cats-retry" % catsRetryVersion,
      "io.chrisdavenport" %% "log4cats-slf4j" % catsLoggerVersion,
      "org.typelevel" %% "cats-core" % catsVersion,
      "org.typelevel" %% "cats-effect" % catsEffectVersion
    )

    lazy val catsEffect = Seq(
      "org.typelevel" %% "cats-effect" % catsEffectVersion,
      "com.github.cb372" %% "cats-retry" % catsRetryVersion
    )

    val fs2Kafka = Seq(
      "com.github.fd4s" %% "fs2-kafka" % fs2KafkaVersion
    )

    val ciris = "is.cir" %% "ciris" % cirisVersion


    val typesafeConfig = "com.typesafe" % "config" % typesafeConfigVersion

    val sprayJson = "io.spray" %% "spray-json" % sprayJsonVersion

    val retry = "com.softwaremill.retry" %% "retry" % "0.3.3"

    val embeddedKafka = "net.manub" %% "scalatest-embedded-kafka" % "2.0.0"

    lazy val kamon = Seq(
      "io.kamon" %% "kamon-core" % kamonVersion,
      "io.kamon" %% "kamon-prometheus" % kamonPVersion
    )

    val kafka = Seq(
      "org.apache.kafka" %% "kafka" % kafkaVersion,
      "org.apache.kafka" % "kafka-clients" % kafkaVersion,
      embeddedKafka % "test"
    )

    val confluent: Seq[ModuleID] =
      Seq("io.confluent" % "kafka-avro-serializer" % confluentVersion).map(
        _.excludeAll(
          ExclusionRule(organization = "org.codehaus.jackson"),
          ExclusionRule(organization = "com.fasterxml.jackson.core")
        )
      )

    val logging = Seq(
      "org.apache.logging.log4j" % "log4j-slf4j-impl" % log4jVersion,
      "org.apache.logging.log4j" % "log4j-core" % log4jVersion,
      "org.apache.logging.log4j" % "log4j-api" % log4jVersion,
      "org.apache.logging.log4j" % "log4j-1.2-api" % log4jVersion
    )

    val akka = Seq(
      "com.typesafe.akka" %% "akka-actor" % akkaVersion,
      "com.typesafe.akka" %% "akka-slf4j" % akkaVersion,
      "com.typesafe.akka" %% "akka-persistence" % akkaVersion,
      "com.typesafe.akka" %% "akka-http-spray-json" % akkaHTTPVersion,
      "ch.megard" %% "akka-http-cors" % akkaHTTPCorsVersion,
      "org.iq80.leveldb" % "leveldb" % "0.7",
      "org.fusesource.leveldbjni" % "leveldbjni-all" % "1.8"
    )

    val akkaHttpHal = Seq(
      ("com.github.marcuslange" % "akka-http-hal" % "1.2.5")
        .excludeAll(ExclusionRule(organization = "io.spray"))
    )


    val akkaKafkaStream =
      "com.typesafe.akka" %% "akka-stream-kafka" % akkaKafkaStreamVersion

    val avro = "org.apache.avro" % "avro" % avroVersion

    val joda = Seq(
      "joda-time" % "joda-time" % jodaTimeVersion,
      "org.joda" % "joda-convert" % jodaConvertVersion
    )

    val guavacache =
      Seq(
        "com.github.cb372" %% "scalacache-guava",
        "com.github.cb372" %% "scalacache-cats-effect"
      ).map(_ % scalaCacheVersion)

    val reflections = "org.reflections" % "reflections" % reflectionsVersion

    val jackson = Seq(
      "com.fasterxml.jackson.core" % "jackson-core" % jacksonCoreVersion,
      "com.fasterxml.jackson.core" % "jackson-databind" % jacksonDatabindVersion
    )

  }

  object Test {

    val akkaTest = Seq(
      "com.typesafe.akka" %% "akka-testkit" % akkaVersion % "test",
      "com.typesafe.akka" %% "akka-http-testkit" % akkaHTTPVersion % "test",
      "com.typesafe.akka" %% "akka-stream-testkit" % akkaVersion % "test"
    )

    val scalaTest = "org.scalatest" %% "scalatest" % scalaTestVersion % "test"

    val scalaMock = "org.scalamock" %% "scalamock" % scalaMockVersion % "test"
    val junit = "junit" % "junit" % "4.13" % "test"

  }

  object Integration {
    private val testcontainersJavaVersion = "1.15.1"
    val testContainers = Seq(
      "com.dimafeng" %% "testcontainers-scala-scalatest" % testContainersVersion % "it",
      "com.dimafeng" %% "testcontainers-scala-kafka" % testContainersVersion % "it",
      "org.testcontainers" % "testcontainers"                  % testcontainersJavaVersion  % "it",
      "org.testcontainers" % "database-commons"                % testcontainersJavaVersion  % "it",
      "org.testcontainers" % "jdbc"                            % testcontainersJavaVersion  % "it"
    )

  }

  import Compile._
  import Test._
  import Integration._

  val integrationDeps: Seq[ModuleID] = testContainers

  val testDeps: Seq[ModuleID] =
    Seq(scalaTest, junit, scalaMock) ++ akkaTest

  val baseDeps: Seq[ModuleID] =
    akka ++ Seq(avro) ++ cats ++ logging ++ joda ++ testDeps

  val avroDeps: Seq[ModuleID] =
    baseDeps ++ confluent ++ jackson ++ guavacache ++ catsEffect

  val coreDeps: Seq[ModuleID] = akka ++ baseDeps ++
    Seq(
      reflections,
      retry
    ) ++ guavacache ++
    confluent ++ kamon

  val ingestDeps: Seq[ModuleID] = coreDeps ++ akkaHttpHal ++ Seq(ciris, embeddedKafka, sprayJson)

  val kafkaDeps: Seq[ModuleID] = coreDeps ++ Seq(
    akkaKafkaStream,
    refined
  ) ++ kafka ++ akkaHttpHal ++ vulcan ++ fs2Kafka ++ integrationDeps

}<|MERGE_RESOLUTION|>--- conflicted
+++ resolved
@@ -26,12 +26,7 @@
   val reflectionsVersion = "0.9.12"
   val scalaCacheVersion = "0.28.0"
   val scalaMockVersion = "5.1.0"
-<<<<<<< HEAD
-  val scalaTestVersion = "3.2.3"
-  val scalazVersion = "7.3.2"
-=======
   val scalaTestVersion = "3.2.2"
->>>>>>> bb571df7
   val sprayJsonVersion = "1.3.5"
   val testContainersVersion = "0.38.8"
   val typesafeConfigVersion = "1.3.2"
