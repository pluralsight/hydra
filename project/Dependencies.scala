import sbt.{ExclusionRule, _}

object Dependencies {

  val aeronVersion = "1.24.0"
  val akkaHTTPCorsVersion = "0.4.2"
  val akkaHTTPVersion = "10.1.11"
  val akkaKafkaStreamVersion = "2.0.2"
  val akkaKryoVersion = "0.5.2"
  val akkaVersion = "2.6.1"
  val avroVersion = "1.9.2"
  val catsEffectVersion = "2.0.0"
  val catsLoggerVersion = "1.0.1"
  val catsRetryVersion = "1.1.0"
  val catsVersion = "2.0.0"
  val cirisVersion = "1.0.4"
  val confluentVersion = "5.4.0"
  val easyMockVersion = "3.5" //needed for mocking static java methods
  val fs2KafkaVersion = "1.0.0"
  val hikariCPVersion = "2.6.3"
  val h2DbVersion = "1.4.196"
<<<<<<< HEAD
  val jacksonVersion = "2.9.5"
  val jodaConvertVersion = "1.8.3"
=======
  val jacksonVersion = "2.9.10"
  val jodaConvertVersion = "1.8.1"
>>>>>>> 081fd5cd
  val jodaTimeVersion = "2.9.9"
  val kafkaVersion = "2.4.0"
  val kamonPVersion = "2.0.1"
  val kamonVersion = "2.0.1"
  val kxbmapConfigVersion = "0.4.4"
  val log4jVersion = "2.7"
  val opRabbitVersion = "2.0.0"
  val powerMockVersion = "2.0.5" //needed for mocking static java methods
  val refinedVersion = "0.9.12"
  val reflectionsVersion = "0.9.12"
  val scalaCacheVersion = "0.28.0"
  val scalaMockVersion = "4.1.0"
  val scalaTestVersion = "3.0.8"
  val scalazVersion = "7.2.30"
  val serviceContainerVersion = "2.0.7"
  val sprayJsonVersion = "1.3.5"
  val typesafeConfigVersion = "1.3.2"
  val vulcanVersion = "1.0.1"

  object Compile {

    val refined = "eu.timepit" %% "refined" % refinedVersion

    val vulcan: Seq[ModuleID] = Seq(
      "com.github.fd4s" %% "vulcan",
      "com.github.fd4s" %% "vulcan-generic",
      "com.github.fd4s" %% "vulcan-refined"
    ).map(_ % vulcanVersion)

    val cats = Seq(
      "com.github.cb372" %% "cats-retry" % catsRetryVersion,
      "io.chrisdavenport" %% "log4cats-slf4j" % catsLoggerVersion,
      "org.typelevel" %% "cats-core" % catsVersion,
      "org.typelevel" %% "cats-effect" % catsEffectVersion
    )

    lazy val catsEffect = Seq(
      "org.typelevel" %% "cats-effect" % catsEffectVersion,
      "com.github.cb372" %% "cats-retry" % catsRetryVersion
    )

    val fs2Kafka = "com.github.fd4s" %% "fs2-kafka" % fs2KafkaVersion

    val ciris = "is.cir" %% "ciris" % cirisVersion

    val scalaConfigs = "com.github.kxbmap" %% "configs" % kxbmapConfigVersion

    val typesafeConfig = "com.typesafe" % "config" % typesafeConfigVersion

    val sprayJson = "io.spray" %% "spray-json" % sprayJsonVersion

    val scalaz = "org.scalaz" %% "scalaz-core" % scalazVersion

    val retry = "com.softwaremill.retry" %% "retry" % "0.3.3"

    val embeddedKafka = "net.manub" %% "scalatest-embedded-kafka" % "2.0.0"

    val sdNotify = "info.faljse" % "SDNotify" % "1.1"

    lazy val kamon = Seq(
      "io.kamon" %% "kamon-core" % kamonVersion,
      "io.kamon" %% "kamon-prometheus" % kamonPVersion
    )

    val kafka = Seq(
      "org.apache.kafka" %% "kafka" % kafkaVersion,
      "org.apache.kafka" % "kafka-clients" % kafkaVersion,
      embeddedKafka % "test"
    )

    val confluent: Seq[ModuleID] =
      Seq("io.confluent" % "kafka-avro-serializer" % confluentVersion).map(
        _.excludeAll(
          ExclusionRule(organization = "org.codehaus.jackson"),
          ExclusionRule(organization = "com.fasterxml.jackson.core")
        )
      )

    val logging = Seq(
      "org.apache.logging.log4j" % "log4j-slf4j-impl" % log4jVersion,
      "org.apache.logging.log4j" % "log4j-core" % log4jVersion,
      "org.apache.logging.log4j" % "log4j-api" % log4jVersion,
      "org.apache.logging.log4j" % "log4j-1.2-api" % log4jVersion
    )

    val akka = Seq(
      "com.typesafe.akka" %% "akka-actor" % akkaVersion,
      "com.typesafe.akka" %% "akka-slf4j" % akkaVersion,
      "com.typesafe.akka" %% "akka-persistence" % akkaVersion,
      "com.typesafe.akka" %% "akka-http-spray-json" % akkaHTTPVersion,
      "ch.megard" %% "akka-http-cors" % akkaHTTPCorsVersion,
      "org.iq80.leveldb" % "leveldb" % "0.7",
      "org.fusesource.leveldbjni" % "leveldbjni-all" % "1.8"
    )

    val akkaHttpHal = Seq(
      ("com.github.marcuslange" % "akka-http-hal" % "1.2.1")
        .excludeAll(ExclusionRule(organization = "io.spray"))
    )

    val serviceContainer =
      ("com.github.vonnagy" %% "service-container" % serviceContainerVersion)
        .excludeAll(
          ExclusionRule(organization = "ch.qos.logback"),
          ExclusionRule(organization = "org.slf4j"),
          ExclusionRule(organization = "com.typesafe.akka")
        )

    val akkaKryo =
      ("com.github.romix.akka" %% "akka-kryo-serialization" % akkaKryoVersion)
        .excludeAll {
          ExclusionRule(organization = "com.typesafe.akka")
        }

    val akkaKafkaStream =
      "com.typesafe.akka" %% "akka-stream-kafka" % akkaKafkaStreamVersion

    val avro = "org.apache.avro" % "avro" % avroVersion

    val jsonLenses = "net.virtual-void" %% "json-lenses" % "0.6.2"

    val joda = Seq(
      "joda-time" % "joda-time" % jodaTimeVersion,
      "org.joda" % "joda-convert" % jodaConvertVersion
    )

    val guavacache =
      "com.github.cb372" %% "scalacache-guava" % scalaCacheVersion

    val reflections = "org.reflections" % "reflections" % reflectionsVersion

    val hikariCP = "com.zaxxer" % "HikariCP" % hikariCPVersion

    val opRabbit = Seq(
      "com.spingo" %% "op-rabbit-core" % opRabbitVersion,
      "com.spingo" %% "op-rabbit-json4s" % opRabbitVersion,
      "com.spingo" %% "op-rabbit-airbrake" % opRabbitVersion
    )

    val jackson = Seq(
      "com.fasterxml.jackson.core" % "jackson-core" % jacksonVersion,
      "com.fasterxml.jackson.core" % "jackson-databind" % jacksonVersion
    )

    val postgres = "org.postgresql" % "postgresql" % "42.2.4"

    val aeron: Seq[ModuleID] = Seq(
      "io.aeron" % "aeron-driver",
      "io.aeron" % "aeron-client"
    ).map(_ % aeronVersion)
  }

  object Test {

    val akkaTest = Seq(
      "com.typesafe.akka" %% "akka-testkit" % akkaVersion % "test",
      "com.typesafe.akka" %% "akka-http-testkit" % akkaHTTPVersion % "test",
      "com.typesafe.akka" %% "akka-stream-testkit" % akkaVersion % "test"
    )

    val scalaTest = "org.scalatest" %% "scalatest" % scalaTestVersion % "test"
    val easyMock = "org.easymock" % "easymock" % easyMockVersion % "test"

    val powerMock = Seq(
      "org.powermock" % "powermock-api-easymock" % powerMockVersion % "test",
      "org.powermock" % "powermock-module-junit4" % powerMockVersion % "test"
    )

    val scalaMock = "org.scalamock" %% "scalamock" % scalaMockVersion % "test"
    val junit = "junit" % "junit" % "4.13" % "test"

    val h2db = "com.h2database" % "h2" % h2DbVersion % "test"

    val embeddedPostgres =
      "com.opentable.components" % "otj-pg-embedded" % "0.12.11" % "test"
  }

  import Compile._
  import Test._

  val testDeps: Seq[ModuleID] =
    Seq(scalaTest, junit, scalaMock, easyMock, embeddedPostgres) ++
      powerMock ++ akkaTest

  val baseDeps: Seq[ModuleID] =
    akka ++ Seq(scalaz, scalaConfigs, avro) ++ cats ++ logging ++ joda ++ testDeps

  val sqlDeps: Seq[ModuleID] =
    logging ++ Seq(scalaConfigs, avro, hikariCP, h2db) ++ joda ++ testDeps

  val avroDeps: Seq[ModuleID] =
    baseDeps ++ confluent ++ jackson ++ Seq(guavacache) ++ catsEffect

  val coreDeps: Seq[ModuleID] = akka ++ baseDeps ++
    Seq(
      guavacache,
      reflections,
      akkaKryo,
      serviceContainer,
      sdNotify,
      postgres,
      h2db,
      retry
    ) ++
    confluent ++ kamon ++ aeron

  val ingestDeps: Seq[ModuleID] = coreDeps ++ akkaHttpHal ++ Seq(ciris)

  val rabbitDeps: Seq[ModuleID] =
    logging ++ Seq(scalaConfigs) ++ joda ++ opRabbit ++ testDeps

  val kafkaDeps: Seq[ModuleID] = coreDeps ++ Seq(
    akkaKafkaStream,
    jsonLenses,
    fs2Kafka,
    refined
  ) ++ kafka ++ akkaHttpHal ++ vulcan

  val overrides = Set(logging, typesafeConfig, joda)
}<|MERGE_RESOLUTION|>--- conflicted
+++ resolved
@@ -19,13 +19,8 @@
   val fs2KafkaVersion = "1.0.0"
   val hikariCPVersion = "2.6.3"
   val h2DbVersion = "1.4.196"
-<<<<<<< HEAD
-  val jacksonVersion = "2.9.5"
+  val jacksonVersion = "2.9.10"
   val jodaConvertVersion = "1.8.3"
-=======
-  val jacksonVersion = "2.9.10"
-  val jodaConvertVersion = "1.8.1"
->>>>>>> 081fd5cd
   val jodaTimeVersion = "2.9.9"
   val kafkaVersion = "2.4.0"
   val kamonPVersion = "2.0.1"
