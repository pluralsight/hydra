--- conflicted
+++ resolved
@@ -21,13 +21,8 @@
   val kafkaVersion = "2.4.1"
   val kamonPVersion = "2.1.10"
   val kamonVersion = "2.1.10"
-<<<<<<< HEAD
-  val log4jVersion = "2.13.3"
-  val refinedVersion = "0.9.28"
-=======
   val log4jVersion = "2.16.0"
   val refinedVersion = "0.9.20"
->>>>>>> efe0be57
   val reflectionsVersion = "0.9.12"
   val scalaCacheVersion = "0.28.0"
   val scalaMockVersion = "5.1.0"
