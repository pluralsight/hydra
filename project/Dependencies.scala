--- conflicted
+++ resolved
@@ -32,13 +32,8 @@
   val reflectionsVersion = "0.9.12"
   val scalaCacheVersion = "0.28.0"
   val scalaMockVersion = "4.4.0"
-<<<<<<< HEAD
-  val scalaTestVersion = "3.1.2"
-  val scalazVersion = "7.3.0"
-=======
   val scalaTestVersion = "3.1.1"
   val scalazVersion = "7.3.1"
->>>>>>> 114a5749
   val sprayJsonVersion = "1.3.5"
   val typesafeConfigVersion = "1.3.2"
   val vulcanVersion = "1.1.0"
