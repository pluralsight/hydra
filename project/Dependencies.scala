--- conflicted
+++ resolved
@@ -6,13 +6,8 @@
   val akkaHTTPVersion = "10.1.13"
   val akkaKafkaStreamVersion = "2.0.4"
   val akkaVersion = "2.6.7"
-<<<<<<< HEAD
-  val avroVersion = "1.10.1"
-  val catsEffectVersion = "2.3.0"
-=======
   val avroVersion = "1.10.0"
   val catsEffectVersion = "2.3.1"
->>>>>>> e5a777e5
   val catsLoggerVersion = "1.1.1"
   val catsRetryVersion = "2.1.0"
   val catsVersion = "2.2.0"
