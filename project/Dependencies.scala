import sbt.{ExclusionRule, _}

object Dependencies {

  val akkaHTTPCorsVersion = "1.0.0"
<<<<<<< HEAD
  val akkaHTTPVersion = "10.1.12"
  val akkaKafkaStreamVersion = "2.0.3"
  val akkaKryoVersion = "0.5.2"
  val akkaVersion = "2.6.8"
=======
  val akkaHTTPVersion = "10.2.0"
  val akkaKafkaStreamVersion = "2.0.4"
  val akkaVersion = "2.6.7"
>>>>>>> 141c7763
  val avroVersion = "1.9.2"
  val catsEffectVersion = "2.1.4"
  val catsLoggerVersion = "1.1.1"
  val catsRetryVersion = "1.1.1"
  val catsVersion = "2.1.1"
  val cirisVersion = "1.1.1"
  val confluentVersion = "5.4.2"
  val easyMockVersion = "4.2" //needed for mocking static java methods
  val fs2KafkaVersion = "1.0.0"
  val h2DbVersion = "1.4.200"
  val jacksonCoreVersion = "2.10.4"
  val jacksonDatabindVersion = "2.10.4"
  val jodaConvertVersion = "2.2.1"
  val jodaTimeVersion = "2.10.6"
  val kafkaVersion = "2.4.1"
  val kamonPVersion = "2.1.4"
  val kamonVersion = "2.1.4"
  val log4jVersion = "2.13.3"
  val powerMockVersion = "2.0.7" //needed for mocking static java methods
  val refinedVersion = "0.9.15"
  val reflectionsVersion = "0.9.12"
  val scalaCacheVersion = "0.28.0"
  val scalaMockVersion = "5.0.0"
  val scalaTestVersion = "3.2.0"
  val scalazVersion = "7.3.2"
  val sprayJsonVersion = "1.3.5"
  val typesafeConfigVersion = "1.3.2"
  val vulcanVersion = "1.1.0"

  object Compile {

    val refined = "eu.timepit" %% "refined" % refinedVersion

    val vulcan: Seq[ModuleID] = Seq(
      "com.github.fd4s" %% "vulcan",
      "com.github.fd4s" %% "vulcan-generic",
      "com.github.fd4s" %% "vulcan-refined"
    ).map(_ % vulcanVersion)

    val cats = Seq(
      "com.github.cb372" %% "cats-retry" % catsRetryVersion,
      "io.chrisdavenport" %% "log4cats-slf4j" % catsLoggerVersion,
      "org.typelevel" %% "cats-core" % catsVersion,
      "org.typelevel" %% "cats-effect" % catsEffectVersion
    )

    lazy val catsEffect = Seq(
      "org.typelevel" %% "cats-effect" % catsEffectVersion,
      "com.github.cb372" %% "cats-retry" % catsRetryVersion
    )

    val fs2Kafka = Seq(
      "com.github.fd4s" %% "fs2-kafka" % fs2KafkaVersion
    )

    val ciris = "is.cir" %% "ciris" % cirisVersion


    val typesafeConfig = "com.typesafe" % "config" % typesafeConfigVersion

    val sprayJson = "io.spray" %% "spray-json" % sprayJsonVersion

    val scalaz = "org.scalaz" %% "scalaz-core" % scalazVersion

    val retry = "com.softwaremill.retry" %% "retry" % "0.3.3"

    val embeddedKafka = "net.manub" %% "scalatest-embedded-kafka" % "2.0.0"

    lazy val kamon = Seq(
      "io.kamon" %% "kamon-core" % kamonVersion,
      "io.kamon" %% "kamon-prometheus" % kamonPVersion
    )

    val kafka = Seq(
      "org.apache.kafka" %% "kafka" % kafkaVersion,
      "org.apache.kafka" % "kafka-clients" % kafkaVersion,
      embeddedKafka % "test"
    )

    val confluent: Seq[ModuleID] =
      Seq("io.confluent" % "kafka-avro-serializer" % confluentVersion).map(
        _.excludeAll(
          ExclusionRule(organization = "org.codehaus.jackson"),
          ExclusionRule(organization = "com.fasterxml.jackson.core")
        )
      )

    val logging = Seq(
      "org.apache.logging.log4j" % "log4j-slf4j-impl" % log4jVersion,
      "org.apache.logging.log4j" % "log4j-core" % log4jVersion,
      "org.apache.logging.log4j" % "log4j-api" % log4jVersion,
      "org.apache.logging.log4j" % "log4j-1.2-api" % log4jVersion
    )

    val akka = Seq(
      "com.typesafe.akka" %% "akka-actor" % akkaVersion,
      "com.typesafe.akka" %% "akka-slf4j" % akkaVersion,
      "com.typesafe.akka" %% "akka-persistence" % akkaVersion,
      "com.typesafe.akka" %% "akka-http-spray-json" % akkaHTTPVersion,
      "ch.megard" %% "akka-http-cors" % akkaHTTPCorsVersion,
      "org.iq80.leveldb" % "leveldb" % "0.7",
      "org.fusesource.leveldbjni" % "leveldbjni-all" % "1.8"
    )

    val akkaHttpHal = Seq(
      ("com.github.marcuslange" % "akka-http-hal" % "1.2.5")
        .excludeAll(ExclusionRule(organization = "io.spray"))
    )


    val akkaKafkaStream =
      "com.typesafe.akka" %% "akka-stream-kafka" % akkaKafkaStreamVersion

    val avro = "org.apache.avro" % "avro" % avroVersion

    val jsonLenses = "net.virtual-void" %% "json-lenses" % "0.6.2"

    val joda = Seq(
      "joda-time" % "joda-time" % jodaTimeVersion,
      "org.joda" % "joda-convert" % jodaConvertVersion
    )

    val guavacache =
      Seq(
        "com.github.cb372" %% "scalacache-guava",
        "com.github.cb372" %% "scalacache-cats-effect"
      ).map(_ % scalaCacheVersion)

    val reflections = "org.reflections" % "reflections" % reflectionsVersion

    val jackson = Seq(
      "com.fasterxml.jackson.core" % "jackson-core" % jacksonCoreVersion,
      "com.fasterxml.jackson.core" % "jackson-databind" % jacksonDatabindVersion
    )

    val postgres = "org.postgresql" % "postgresql" % "42.2.14"
  }

  object Test {

    val akkaTest = Seq(
      "com.typesafe.akka" %% "akka-testkit" % akkaVersion % "test",
      "com.typesafe.akka" %% "akka-http-testkit" % akkaHTTPVersion % "test",
      "com.typesafe.akka" %% "akka-stream-testkit" % akkaVersion % "test"
    )

    val scalaTest = "org.scalatest" %% "scalatest" % scalaTestVersion % "test"
    val easyMock = "org.easymock" % "easymock" % easyMockVersion % "test"

    val powerMock = Seq(
      "org.powermock" % "powermock-api-easymock" % powerMockVersion % "test",
      "org.powermock" % "powermock-module-junit4" % powerMockVersion % "test"
    )

    val scalaMock = "org.scalamock" %% "scalamock" % scalaMockVersion % "test"
    val junit = "junit" % "junit" % "4.13" % "test"

    val h2db = "com.h2database" % "h2" % h2DbVersion % "test"

    val embeddedPostgres =
      "com.opentable.components" % "otj-pg-embedded" % "0.13.3" % "test"
  }

  import Compile._
  import Test._

  val testDeps: Seq[ModuleID] =
    Seq(scalaTest, junit, scalaMock, easyMock, embeddedPostgres) ++
      powerMock ++ akkaTest

  val baseDeps: Seq[ModuleID] =
    akka ++ Seq(scalaz, avro) ++ cats ++ logging ++ joda ++ testDeps

  val avroDeps: Seq[ModuleID] =
    baseDeps ++ confluent ++ jackson ++ guavacache ++ catsEffect

  val coreDeps: Seq[ModuleID] = akka ++ baseDeps ++
    Seq(
      reflections,
      postgres,
      h2db,
      retry
    ) ++ guavacache ++
    confluent ++ kamon

  val ingestDeps: Seq[ModuleID] = coreDeps ++ akkaHttpHal ++ Seq(ciris, embeddedKafka)

  val kafkaDeps: Seq[ModuleID] = coreDeps ++ Seq(
    akkaKafkaStream,
    jsonLenses,
    refined
  ) ++ kafka ++ akkaHttpHal ++ vulcan ++ fs2Kafka

}<|MERGE_RESOLUTION|>--- conflicted
+++ resolved
@@ -3,16 +3,9 @@
 object Dependencies {
 
   val akkaHTTPCorsVersion = "1.0.0"
-<<<<<<< HEAD
-  val akkaHTTPVersion = "10.1.12"
-  val akkaKafkaStreamVersion = "2.0.3"
-  val akkaKryoVersion = "0.5.2"
-  val akkaVersion = "2.6.8"
-=======
   val akkaHTTPVersion = "10.2.0"
   val akkaKafkaStreamVersion = "2.0.4"
   val akkaVersion = "2.6.7"
->>>>>>> 141c7763
   val avroVersion = "1.9.2"
   val catsEffectVersion = "2.1.4"
   val catsLoggerVersion = "1.1.1"
