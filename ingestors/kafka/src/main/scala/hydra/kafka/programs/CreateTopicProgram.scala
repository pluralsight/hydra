package hydra.kafka.programs
import java.time.Instant
import cats.effect.{Bracket, ExitCase, Resource, Sync}
import hydra.avro.registry.SchemaRegistry
import hydra.avro.registry.SchemaRegistry.SchemaVersion
import hydra.kafka.algebras.{KafkaAdminAlgebra, KafkaClientAlgebra, MetadataAlgebra}
import hydra.kafka.model.TopicMetadataV2Request.Subject
<<<<<<< HEAD
import hydra.kafka.model.{Schemas, StreamTypeV2, TopicMetadataV2, TopicMetadataV2Key, TopicMetadataV2Request}
import hydra.kafka.programs.CreateTopicProgram.{IncompatibleKeyAndValueFieldNames, KeyAndValueMismatch, KeyAndValueNotRecordType, KeyHasNullableFields, MetadataOnlyTopicDoesNotExist, NullableField, NullableFieldWithoutDefaultValue, NullableFieldsNeedDefaultValue, UnsupportedLogicalType, ValidationErrors, getLogicalType}
=======
import hydra.kafka.model.{StreamTypeV2, TopicMetadataV2, TopicMetadataV2Key, TopicMetadataV2Request}
>>>>>>> 1a177321
import hydra.kafka.util.KafkaUtils.TopicDetails
import io.chrisdavenport.log4cats.Logger
import org.apache.avro.Schema
import retry.syntax.all._
import retry.{RetryDetails, RetryPolicy, _}
import cats.implicits._

final class CreateTopicProgram[F[_]: Bracket[*[_], Throwable]: Sleep: Logger] private (
                                                                               schemaRegistry: SchemaRegistry[F],
                                                                               kafkaAdmin: KafkaAdminAlgebra[F],
                                                                               kafkaClient: KafkaClientAlgebra[F],
                                                                               retryPolicy: RetryPolicy[F],
                                                                               v2MetadataTopicName: Subject,
                                                                               metadataAlgebra: MetadataAlgebra[F],
                                                                               validator: KeyAndValueSchemaV2Validator[F]
                                                                             ) (implicit eff: Sync[F]){

  private def onFailure(resourceTried: String): (Throwable, RetryDetails) => F[Unit] = {
    (error, retryDetails) =>
      Logger[F].info(
        s"Retrying due to failure in $resourceTried: $error. RetryDetails: $retryDetails"
      )
  }

  private def registerSchema(
                              subject: Subject,
                              schema: Schema,
                              isKey: Boolean
                            ): Resource[F, Unit] = {
    val suffixedSubject = subject.value + (if (isKey) "-key" else "-value")
    val registerSchema: F[Option[SchemaVersion]] = {
      schemaRegistry
        .getVersion(suffixedSubject, schema)
        .attempt
        .map(_.toOption)
        .flatMap { previousSchemaVersion =>
          schemaRegistry.registerSchema(suffixedSubject, schema) *>
            schemaRegistry.getVersion(suffixedSubject, schema).map {
              newSchemaVersion =>
                if (previousSchemaVersion.contains(newSchemaVersion)) None
                else Some(newSchemaVersion)
            }
        }
    }.retryingOnAllErrors(retryPolicy, onFailure("RegisterSchema"))
    Resource
      .makeCase(registerSchema)((newVersionMaybe, exitCase) =>
        (exitCase, newVersionMaybe) match {
          case (ExitCase.Error(_), Some(newVersion)) =>
            schemaRegistry.deleteSchemaOfVersion(suffixedSubject, newVersion)
          case _ => Bracket[F, Throwable].unit
        }
      )
      .void
  }

  private[programs] def registerSchemas(
                                         subject: Subject,
                                         keySchema: Schema,
                                         valueSchema: Schema
                                       ): Resource[F, Unit] = {
    registerSchema(subject, keySchema, isKey = true) *> registerSchema(
      subject,
      valueSchema,
      isKey = false
    )
  }

  private[programs] def createTopicResource(
                                             subject: Subject,
                                             topicDetails: TopicDetails
                                           ): Resource[F, Unit] = {
    val createTopic: F[Option[Subject]] =
      kafkaAdmin.describeTopic(subject.value).flatMap {
        case Some(_) => Bracket[F, Throwable].pure(None)
        case None =>
          kafkaAdmin
            .createTopic(subject.value, topicDetails)
            .retryingOnAllErrors(retryPolicy, onFailure("CreateTopicResource")) *> Bracket[
            F,
            Throwable
          ].pure(Some(subject))
      }
    Resource
      .makeCase(createTopic)({
        case (Some(_), ExitCase.Error(_)) =>
          kafkaAdmin.deleteTopic(subject.value)
        case _ => Bracket[F, Throwable].unit
      })
      .void
  }

  private def publishMetadata(
                               topicName: Subject,
                               createTopicRequest: TopicMetadataV2Request,
                             ): F[Unit] = {
    for {
      metadata <- metadataAlgebra.getMetadataFor(topicName)
      createdDate = metadata.map(_.value.createdDate).getOrElse(createTopicRequest.createdDate)
      deprecatedDate = metadata.map(_.value.deprecatedDate).getOrElse(createTopicRequest.deprecatedDate) match {
        case Some(date) =>
          Some(date)
        case None =>
          if(createTopicRequest.deprecated) {
            Some(Instant.now)
          } else {
            None
          }
      }
      message = (TopicMetadataV2Key(topicName), createTopicRequest.copy(createdDate = createdDate, deprecatedDate = deprecatedDate).toValue)
      records <- TopicMetadataV2.encode[F](message._1, Some(message._2), None)
      _ <- kafkaClient
        .publishMessage(records, v2MetadataTopicName.value)
        .rethrow
    } yield ()
  }

  //todo: workaround for https://pluralsight.atlassian.net/browse/ADAPT-929, should be removed in the future
  def createTopicFromMetadataOnly(topicName: Subject, createTopicRequest: TopicMetadataV2Request, withRequiredFields: Boolean = false): F[Unit] =
    for {
<<<<<<< HEAD
      k <- validateKeySchemaEvolution(schemas, subject)
      v <- validateValueSchemaEvolution(schemas, subject)
    } yield (k,v)

  private def validateKeyAndValueSchemasForStringRecordTypes(schemas: Schemas, subject: Subject, isEventStream: Boolean): F[Unit] = {
    if (isEventStream) {
      val concoctedKeyFields = SchemaBuilder
        .record("uselessRecord") //This is a useless record whose only purpose is to transform the string key into a list of fields.
        .fields()
        .name(schemas.key.getName)
        .`type`()
        .stringType()
        .noDefault()
        .endRecord().getFields.asScala.toList
      val valueFields = schemas.value.getFields.asScala.toList
      val validationErrors = for {
        kv <- validateSchemaEvolutions(schemas, subject)
      } yield {
        val valueNullableFieldCheckedForDefault = checkForDefaultNullableValueFields(valueFields)
        val keyFieldsCheckedUnsupportedLogicalType = checkForUnsupportedLogicalType(concoctedKeyFields)
        val valueFieldsCheckedUnsupportedLogicalType =  checkForUnsupportedLogicalType(valueFields)
        List[Option[RuntimeException]](
          checkForMismatches(concoctedKeyFields, valueFields),
          keyFieldsCheckedUnsupportedLogicalType,
          valueNullableFieldCheckedForDefault,
          valueFieldsCheckedUnsupportedLogicalType,
          kv._1,
          kv._2).flatten
      }
      validationErrors.flatMap { validationErrors =>
        if (validationErrors.nonEmpty) Bracket[F, Throwable].raiseError(ValidationErrors(validationErrors)) else Bracket[F, Throwable].pure(())
      }
    } else Bracket[F, Throwable].raiseError(KeyAndValueNotRecordType)
  }

  private def validateKeyAndValueSchemasForRecordRecordTypes(schemas: Schemas, subject: Subject, isEventStream: Boolean): F[Unit] = {
    val keyFields = schemas.key.getFields.asScala.toList
    val valueFields = schemas.value.getFields.asScala.toList
    val keyFieldIsEmpty: Option[IncompatibleSchemaException] = if (keyFields.isEmpty) {
      IncompatibleSchemaException("Must include Fields in Key").some
    } else None
    val validationErrors = for {
      kv <- validateSchemaEvolutions(schemas, subject)
    } yield {
      val keyFieldsCheckedForNull = if(isEventStream) none else checkForNullableKeyFields(keyFields)
      val valueNullableFieldCheckedForDefault = checkForDefaultNullableValueFields(valueFields)
      val keyFieldsCheckedUnsupportedLogicalType = checkForUnsupportedLogicalType(keyFields)
      val valueFieldsCheckedUnsupportedLogicalType = checkForUnsupportedLogicalType(valueFields)
      List[Option[RuntimeException]](
        checkForMismatches(keyFields, valueFields),
        keyFieldIsEmpty,
        keyFieldsCheckedForNull,
        keyFieldsCheckedUnsupportedLogicalType,
        valueNullableFieldCheckedForDefault,
        valueFieldsCheckedUnsupportedLogicalType,
        kv._1,
        kv._2).flatten
    }
    validationErrors.flatMap { validationErrors =>
      if (validationErrors.nonEmpty) Bracket[F, Throwable].raiseError(ValidationErrors(validationErrors)) else Bracket[F, Throwable].pure(())
    }
  }

  private def validateKeyAndValueSchemas(request: TopicMetadataV2Request, subject: Subject): Resource[F, Unit] = {
    val schemas = request.schemas
    val isEventStream = request.streamType == StreamTypeV2.Event
    val completedValidations: F[Unit] = (schemas.key.getType, schemas.value.getType) match {
      case (Schema.Type.RECORD, Schema.Type.RECORD) =>
        validateKeyAndValueSchemasForRecordRecordTypes(schemas, subject, isEventStream)
      case (Schema.Type.STRING, Schema.Type.RECORD) =>
        validateKeyAndValueSchemasForStringRecordTypes(schemas, subject, isEventStream)
      case _ => Bracket[F, Throwable].raiseError(KeyAndValueNotRecordType)
    }
    Resource.liftF(completedValidations)
  }

  def checkThatTopicExists(topicName: String): Resource[F, Unit] = {
    val topicExists = for (result <- kafkaAdmin.describeTopic(topicName)) yield result
    val validated: F[Unit] = topicExists.flatMap { topic =>
      topic match {
        case Some(_) => Bracket[F, Throwable].pure(())
        case None => Bracket[F, Throwable].raiseError(MetadataOnlyTopicDoesNotExist(topicName))
      }
    }
    Resource.liftF(validated)
  }

  def createTopicFromMetadataOnly(
                                   topicName: Subject,
                                   createTopicRequest: TopicMetadataV2Request) : F[Unit] = {
    (for {
      _ <- checkThatTopicExists(topicName.value)
      _ <- validateKeyAndValueSchemas(createTopicRequest, topicName)
      _ <- Resource.liftF(publishMetadata(topicName, createTopicRequest))
    } yield()).use(_ => Bracket[F, Throwable].unit)
  }
=======
      _ <- validator.validate(createTopicRequest, topicName, withRequiredFields)
      _ <- publishMetadata(topicName, createTopicRequest)
    } yield ()
>>>>>>> 1a177321

  //todo: workaround for https://pluralsight.atlassian.net/browse/ADAPT-929, should be removed in the future
  def createTopic(
                   topicName: Subject,
                   createTopicRequest: TopicMetadataV2Request,
                   defaultTopicDetails: TopicDetails,
                   withRequiredFields: Boolean = false
                 ): F[Unit] = {
    def getCleanupPolicyConfig: Map[String, String] =
      createTopicRequest.streamType match {
        case StreamTypeV2.Entity => Map("cleanup.policy" -> "compact")
        case _ => Map.empty
      }

    val td = createTopicRequest.numPartitions.fold(defaultTopicDetails)(numP =>
      defaultTopicDetails.copy(numPartitions = numP.value))
      .copy(partialConfig = defaultTopicDetails.configs ++ getCleanupPolicyConfig)
    (for {
      _ <- Resource.liftF(validator.validate(createTopicRequest, topicName, withRequiredFields))
      _ <- registerSchemas(
        topicName,
        createTopicRequest.schemas.key,
        createTopicRequest.schemas.value
      )
      _ <- createTopicResource(topicName, td)
      _ <- Resource.liftF(publishMetadata(topicName, createTopicRequest))
    } yield ()).use(_ => Bracket[F, Throwable].unit)
  }
}

object CreateTopicProgram {
  def make[F[_]: Bracket[*[_], Throwable]: Sleep: Logger](
                                                           schemaRegistry: SchemaRegistry[F],
                                                           kafkaAdmin: KafkaAdminAlgebra[F],
                                                           kafkaClient: KafkaClientAlgebra[F],
                                                           retryPolicy: RetryPolicy[F],
                                                           v2MetadataTopicName: Subject,
                                                           metadataAlgebra: MetadataAlgebra[F],
                                                         ) (implicit eff: Sync[F]): CreateTopicProgram[F] ={
    new CreateTopicProgram(
      schemaRegistry,
      kafkaAdmin,
      kafkaClient,
      retryPolicy,
      v2MetadataTopicName,
      metadataAlgebra,
      KeyAndValueSchemaV2Validator.make(schemaRegistry)
    )
<<<<<<< HEAD
  final case class ValidationErrors(listOfRuntimeException: List[RuntimeException]) extends
    RuntimeException(listOfRuntimeException.map(_.getMessage).mkString("\n"))
  final case class UnsupportedLogicalType(unsupportedFields: List[Schema.Field]) extends
    RuntimeException(
      unsupportedFields.map(f => s"Field named '${f.name()}' has unsupported logical type '${getLogicalType(f)}'").mkString("\n")
    )
  final case class MetadataOnlyTopicDoesNotExist(topicName: String) extends
    RuntimeException(s"You cannot add metadata for topic '${topicName}' if it does not exist in the cluster. Please create your topic first.")

  val KeyAndValueNotRecordType =
    IncompatibleSchemaException("Your key and value schemas must each be of type record. If you are adding metadata for a topic you created externally, you will need to register new key and value schemas")

  protected def getLogicalType(field: Schema.Field): Option[String] =
    Option(field.schema().getLogicalType)
      .fold(Option(field.schema().getProp("logicalType")))(_.getName.some)
=======
  }
>>>>>>> 1a177321
}<|MERGE_RESOLUTION|>--- conflicted
+++ resolved
@@ -5,12 +5,8 @@
 import hydra.avro.registry.SchemaRegistry.SchemaVersion
 import hydra.kafka.algebras.{KafkaAdminAlgebra, KafkaClientAlgebra, MetadataAlgebra}
 import hydra.kafka.model.TopicMetadataV2Request.Subject
-<<<<<<< HEAD
 import hydra.kafka.model.{Schemas, StreamTypeV2, TopicMetadataV2, TopicMetadataV2Key, TopicMetadataV2Request}
 import hydra.kafka.programs.CreateTopicProgram.{IncompatibleKeyAndValueFieldNames, KeyAndValueMismatch, KeyAndValueNotRecordType, KeyHasNullableFields, MetadataOnlyTopicDoesNotExist, NullableField, NullableFieldWithoutDefaultValue, NullableFieldsNeedDefaultValue, UnsupportedLogicalType, ValidationErrors, getLogicalType}
-=======
-import hydra.kafka.model.{StreamTypeV2, TopicMetadataV2, TopicMetadataV2Key, TopicMetadataV2Request}
->>>>>>> 1a177321
 import hydra.kafka.util.KafkaUtils.TopicDetails
 import io.chrisdavenport.log4cats.Logger
 import org.apache.avro.Schema
@@ -127,86 +123,6 @@
     } yield ()
   }
 
-  //todo: workaround for https://pluralsight.atlassian.net/browse/ADAPT-929, should be removed in the future
-  def createTopicFromMetadataOnly(topicName: Subject, createTopicRequest: TopicMetadataV2Request, withRequiredFields: Boolean = false): F[Unit] =
-    for {
-<<<<<<< HEAD
-      k <- validateKeySchemaEvolution(schemas, subject)
-      v <- validateValueSchemaEvolution(schemas, subject)
-    } yield (k,v)
-
-  private def validateKeyAndValueSchemasForStringRecordTypes(schemas: Schemas, subject: Subject, isEventStream: Boolean): F[Unit] = {
-    if (isEventStream) {
-      val concoctedKeyFields = SchemaBuilder
-        .record("uselessRecord") //This is a useless record whose only purpose is to transform the string key into a list of fields.
-        .fields()
-        .name(schemas.key.getName)
-        .`type`()
-        .stringType()
-        .noDefault()
-        .endRecord().getFields.asScala.toList
-      val valueFields = schemas.value.getFields.asScala.toList
-      val validationErrors = for {
-        kv <- validateSchemaEvolutions(schemas, subject)
-      } yield {
-        val valueNullableFieldCheckedForDefault = checkForDefaultNullableValueFields(valueFields)
-        val keyFieldsCheckedUnsupportedLogicalType = checkForUnsupportedLogicalType(concoctedKeyFields)
-        val valueFieldsCheckedUnsupportedLogicalType =  checkForUnsupportedLogicalType(valueFields)
-        List[Option[RuntimeException]](
-          checkForMismatches(concoctedKeyFields, valueFields),
-          keyFieldsCheckedUnsupportedLogicalType,
-          valueNullableFieldCheckedForDefault,
-          valueFieldsCheckedUnsupportedLogicalType,
-          kv._1,
-          kv._2).flatten
-      }
-      validationErrors.flatMap { validationErrors =>
-        if (validationErrors.nonEmpty) Bracket[F, Throwable].raiseError(ValidationErrors(validationErrors)) else Bracket[F, Throwable].pure(())
-      }
-    } else Bracket[F, Throwable].raiseError(KeyAndValueNotRecordType)
-  }
-
-  private def validateKeyAndValueSchemasForRecordRecordTypes(schemas: Schemas, subject: Subject, isEventStream: Boolean): F[Unit] = {
-    val keyFields = schemas.key.getFields.asScala.toList
-    val valueFields = schemas.value.getFields.asScala.toList
-    val keyFieldIsEmpty: Option[IncompatibleSchemaException] = if (keyFields.isEmpty) {
-      IncompatibleSchemaException("Must include Fields in Key").some
-    } else None
-    val validationErrors = for {
-      kv <- validateSchemaEvolutions(schemas, subject)
-    } yield {
-      val keyFieldsCheckedForNull = if(isEventStream) none else checkForNullableKeyFields(keyFields)
-      val valueNullableFieldCheckedForDefault = checkForDefaultNullableValueFields(valueFields)
-      val keyFieldsCheckedUnsupportedLogicalType = checkForUnsupportedLogicalType(keyFields)
-      val valueFieldsCheckedUnsupportedLogicalType = checkForUnsupportedLogicalType(valueFields)
-      List[Option[RuntimeException]](
-        checkForMismatches(keyFields, valueFields),
-        keyFieldIsEmpty,
-        keyFieldsCheckedForNull,
-        keyFieldsCheckedUnsupportedLogicalType,
-        valueNullableFieldCheckedForDefault,
-        valueFieldsCheckedUnsupportedLogicalType,
-        kv._1,
-        kv._2).flatten
-    }
-    validationErrors.flatMap { validationErrors =>
-      if (validationErrors.nonEmpty) Bracket[F, Throwable].raiseError(ValidationErrors(validationErrors)) else Bracket[F, Throwable].pure(())
-    }
-  }
-
-  private def validateKeyAndValueSchemas(request: TopicMetadataV2Request, subject: Subject): Resource[F, Unit] = {
-    val schemas = request.schemas
-    val isEventStream = request.streamType == StreamTypeV2.Event
-    val completedValidations: F[Unit] = (schemas.key.getType, schemas.value.getType) match {
-      case (Schema.Type.RECORD, Schema.Type.RECORD) =>
-        validateKeyAndValueSchemasForRecordRecordTypes(schemas, subject, isEventStream)
-      case (Schema.Type.STRING, Schema.Type.RECORD) =>
-        validateKeyAndValueSchemasForStringRecordTypes(schemas, subject, isEventStream)
-      case _ => Bracket[F, Throwable].raiseError(KeyAndValueNotRecordType)
-    }
-    Resource.liftF(completedValidations)
-  }
-
   def checkThatTopicExists(topicName: String): Resource[F, Unit] = {
     val topicExists = for (result <- kafkaAdmin.describeTopic(topicName)) yield result
     val validated: F[Unit] = topicExists.flatMap { topic =>
@@ -218,20 +134,13 @@
     Resource.liftF(validated)
   }
 
-  def createTopicFromMetadataOnly(
-                                   topicName: Subject,
-                                   createTopicRequest: TopicMetadataV2Request) : F[Unit] = {
-    (for {
+  //todo: workaround for https://pluralsight.atlassian.net/browse/ADAPT-929, should be removed in the future
+  def createTopicFromMetadataOnly(topicName: Subject, createTopicRequest: TopicMetadataV2Request, withRequiredFields: Boolean = false): F[Unit] =
+    for {
       _ <- checkThatTopicExists(topicName.value)
-      _ <- validateKeyAndValueSchemas(createTopicRequest, topicName)
-      _ <- Resource.liftF(publishMetadata(topicName, createTopicRequest))
-    } yield()).use(_ => Bracket[F, Throwable].unit)
-  }
-=======
       _ <- validator.validate(createTopicRequest, topicName, withRequiredFields)
       _ <- publishMetadata(topicName, createTopicRequest)
     } yield ()
->>>>>>> 1a177321
 
   //todo: workaround for https://pluralsight.atlassian.net/browse/ADAPT-929, should be removed in the future
   def createTopic(
@@ -270,7 +179,7 @@
                                                            retryPolicy: RetryPolicy[F],
                                                            v2MetadataTopicName: Subject,
                                                            metadataAlgebra: MetadataAlgebra[F],
-                                                         ) (implicit eff: Sync[F]): CreateTopicProgram[F] ={
+                                                         ) (implicit eff: Sync[F]): CreateTopicProgram[F] = {
     new CreateTopicProgram(
       schemaRegistry,
       kafkaAdmin,
@@ -280,23 +189,8 @@
       metadataAlgebra,
       KeyAndValueSchemaV2Validator.make(schemaRegistry)
     )
-<<<<<<< HEAD
-  final case class ValidationErrors(listOfRuntimeException: List[RuntimeException]) extends
-    RuntimeException(listOfRuntimeException.map(_.getMessage).mkString("\n"))
-  final case class UnsupportedLogicalType(unsupportedFields: List[Schema.Field]) extends
-    RuntimeException(
-      unsupportedFields.map(f => s"Field named '${f.name()}' has unsupported logical type '${getLogicalType(f)}'").mkString("\n")
-    )
-  final case class MetadataOnlyTopicDoesNotExist(topicName: String) extends
-    RuntimeException(s"You cannot add metadata for topic '${topicName}' if it does not exist in the cluster. Please create your topic first.")
+  }
+}
 
-  val KeyAndValueNotRecordType =
-    IncompatibleSchemaException("Your key and value schemas must each be of type record. If you are adding metadata for a topic you created externally, you will need to register new key and value schemas")
-
-  protected def getLogicalType(field: Schema.Field): Option[String] =
-    Option(field.schema().getLogicalType)
-      .fold(Option(field.schema().getProp("logicalType")))(_.getName.some)
-=======
-  }
->>>>>>> 1a177321
-}+//final case class MetadataOnlyTopicDoesNotExist(topicName: String) extends
+//    RuntimeException(s"You cannot add metadata for topic '${topicName}' if it does not exist in the cluster. Please create your topic first.")