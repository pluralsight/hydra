package hydra.kafka.programs
import java.time.Instant
import cats.effect.{Bracket, ExitCase, Resource, Sync}
import hydra.avro.registry.SchemaRegistry
import hydra.avro.registry.SchemaRegistry.{IllegalLogicalTypeChange, IllegalLogicalTypeChangeErrors, IncompatibleSchemaException, SchemaVersion}
import hydra.kafka.algebras.{KafkaAdminAlgebra, KafkaClientAlgebra, MetadataAlgebra}
import hydra.kafka.model.TopicMetadataV2Request.Subject
import hydra.kafka.model.{Schemas, StreamTypeV2, TopicMetadataV2, TopicMetadataV2Key, TopicMetadataV2Request}
<<<<<<< HEAD
import hydra.kafka.programs.CreateTopicProgram.{IncompatibleKeyAndValueFieldNames, KeyAndValueMismatch, KeyAndValueNotRecordType, KeyHasNullableFields, NullableField, NullableFieldWithoutDefaultValue, NullableFieldsNeedDefaultValue, ValidationErrors}
=======
import hydra.kafka.programs.CreateTopicProgram.{IncompatibleKeyAndValueFieldNames, KeyAndValueMismatch, KeyHasNullableFields, NullableField, NullableFieldWithoutDefaultValue, NullableFieldsNeedDefaultValue, UnsupportedLogicalType, ValidationErrors, getLogicalType}
>>>>>>> d94ef4f8
import hydra.kafka.util.KafkaUtils.TopicDetails
import io.chrisdavenport.log4cats.Logger
import org.apache.avro.{LogicalType, Schema, SchemaBuilder}
import retry.syntax.all._
import retry.{RetryDetails, RetryPolicy, _}
import cats.implicits._
<<<<<<< HEAD
=======
import hydra.avro.convert.IsoDate
>>>>>>> d94ef4f8

import scala.jdk.CollectionConverters.collectionAsScalaIterableConverter

final class CreateTopicProgram[F[_]: Bracket[*[_], Throwable]: Sleep: Logger](
                                                                               schemaRegistry: SchemaRegistry[F],
                                                                               kafkaAdmin: KafkaAdminAlgebra[F],
                                                                               kafkaClient: KafkaClientAlgebra[F],
                                                                               retryPolicy: RetryPolicy[F],
                                                                               v2MetadataTopicName: Subject,
                                                                               metadataAlgebra: MetadataAlgebra[F]
                                                                             ) {

  private def onFailure(resourceTried: String): (Throwable, RetryDetails) => F[Unit] = {
    (error, retryDetails) =>
      Logger[F].info(
        s"Retrying due to failure in $resourceTried: $error. RetryDetails: $retryDetails"
      )
  }

  private def registerSchema(
                              subject: Subject,
                              schema: Schema,
                              isKey: Boolean
                            ): Resource[F, Unit] = {
    val suffixedSubject = subject.value + (if (isKey) "-key" else "-value")
    val registerSchema: F[Option[SchemaVersion]] = {
      schemaRegistry
        .getVersion(suffixedSubject, schema)
        .attempt
        .map(_.toOption)
        .flatMap { previousSchemaVersion =>
          schemaRegistry.registerSchema(suffixedSubject, schema) *>
            schemaRegistry.getVersion(suffixedSubject, schema).map {
              newSchemaVersion =>
                if (previousSchemaVersion.contains(newSchemaVersion)) None
                else Some(newSchemaVersion)
            }
        }
    }.retryingOnAllErrors(retryPolicy, onFailure("RegisterSchema"))
    Resource
      .makeCase(registerSchema)((newVersionMaybe, exitCase) =>
        (exitCase, newVersionMaybe) match {
          case (ExitCase.Error(_), Some(newVersion)) =>
            schemaRegistry.deleteSchemaOfVersion(suffixedSubject, newVersion)
          case _ => Bracket[F, Throwable].unit
        }
      )
      .void
  }

  private[programs] def registerSchemas(
                                         subject: Subject,
                                         keySchema: Schema,
                                         valueSchema: Schema
                                       ): Resource[F, Unit] = {
    registerSchema(subject, keySchema, isKey = true) *> registerSchema(
      subject,
      valueSchema,
      isKey = false
    )
  }

  private[programs] def createTopicResource(
                                             subject: Subject,
                                             topicDetails: TopicDetails
                                           ): Resource[F, Unit] = {
    val createTopic: F[Option[Subject]] =
      kafkaAdmin.describeTopic(subject.value).flatMap {
        case Some(_) => Bracket[F, Throwable].pure(None)
        case None =>
          kafkaAdmin
            .createTopic(subject.value, topicDetails)
            .retryingOnAllErrors(retryPolicy, onFailure("CreateTopicResource")) *> Bracket[
            F,
            Throwable
          ].pure(Some(subject))
      }
    Resource
      .makeCase(createTopic)({
        case (Some(_), ExitCase.Error(_)) =>
          kafkaAdmin.deleteTopic(subject.value)
        case _ => Bracket[F, Throwable].unit
      })
      .void
  }

  private def publishMetadata(
                               topicName: Subject,
                               createTopicRequest: TopicMetadataV2Request,
                             ): F[Unit] = {
    for {
      metadata <- metadataAlgebra.getMetadataFor(topicName)
      createdDate = metadata.map(_.value.createdDate).getOrElse(createTopicRequest.createdDate)
      deprecatedDate = metadata.map(_.value.deprecatedDate).getOrElse(createTopicRequest.deprecatedDate) match {
        case Some(date) =>
          Some(date)
        case None =>
          if(createTopicRequest.deprecated) {
            Some(Instant.now)
          } else {
            None
          }
      }
      message = (TopicMetadataV2Key(topicName), createTopicRequest.copy(createdDate = createdDate, deprecatedDate = deprecatedDate).toValue)
      records <- TopicMetadataV2.encode[F](message._1, Some(message._2), None)
      _ <- kafkaClient
        .publishMessage(records, v2MetadataTopicName.value)
        .rethrow
    } yield ()
  }

  private def validateKeySchemaEvolution(schemas: Schemas, subject: Subject): F[Option[IllegalLogicalTypeChangeErrors]] = {
    for {
      sch <- schemaRegistry.getLatestSchemaBySubject(subject + "-key")
    } yield {
      sch match {
        case Some(keySchema) =>
          val keyTransformationErrors = checkForIllegalLogicalTypeEvolutions(keySchema, schemas.key, keySchema.getName)
          if (keyTransformationErrors.nonEmpty) {
            IllegalLogicalTypeChangeErrors(keyTransformationErrors).some
          } else None
        case None => None
      }
    }
  }

  private def validateValueSchemaEvolution(schemas: Schemas, subject: Subject): F[Option[IllegalLogicalTypeChangeErrors]] = {
    for {
      sch <- schemaRegistry.getLatestSchemaBySubject(subject + "-value")
    } yield {
      sch match {
        case Some(valueSchema) =>
          val valueTransformationErrors = checkForIllegalLogicalTypeEvolutions(valueSchema, schemas.value, valueSchema.getName)
          if (valueTransformationErrors.nonEmpty){
            IllegalLogicalTypeChangeErrors(valueTransformationErrors).some
          } else None
        case None => None
      }
    }
  }

  private def checkForUnsupportedLogicalType(fields: List[Schema.Field]): Option[UnsupportedLogicalType] = {
    val fieldsWithUnsupportedTypes = fields.filter(getLogicalType(_).contains(IsoDate.IsoDateLogicalTypeName))
    Option(fieldsWithUnsupportedTypes).filter(_.nonEmpty).map(UnsupportedLogicalType)
  }

  private def checkForIllegalLogicalTypeEvolutions(existingSchema: Schema, newSchema: Schema, name: String) : List[IllegalLogicalTypeChange] = existingSchema.getType match {
    case Schema.Type.RECORD =>
      newSchema.getType match {
        case Schema.Type.RECORD =>
          existingSchema.getFields.asScala.toList.flatMap{ existingField =>
            newSchema.getFields.asScala.toList.filter(f => f.name() == existingField.name()).flatMap { newField =>
              checkForIllegalLogicalTypeEvolutions(existingField.schema(), newField.schema(), existingField.name())
            }
          }
        case _ => List()
      }
    case Schema.Type.ARRAY =>
      newSchema.getType match {
        case Schema.Type.ARRAY =>
          checkForIllegalLogicalTypeEvolutions(existingSchema.getElementType, newSchema.getElementType, existingSchema.getName)
        case _ => List()
      }
    case Schema.Type.MAP =>
      newSchema.getType match {
        case Schema.Type.MAP => {
          checkForIllegalLogicalTypeEvolutions(existingSchema.getValueType, newSchema.getValueType, existingSchema.getName)
        }
        case _ => List()
      }
    case Schema.Type.ENUM | Schema.Type.FIXED => {
      List()
    }
    case _ if existingSchema.isUnion => {
      if(newSchema.isUnion) existingSchema.getTypes.asScala.toList zip newSchema.getTypes.asScala.toList flatMap { t =>
        checkForIllegalLogicalTypeEvolutions(t._1, t._2, existingSchema.getName)
      } else List()
    }
    case _ =>
      if (existingSchema.getLogicalType != newSchema.getLogicalType)
        List(IllegalLogicalTypeChange(existingSchema.getLogicalType, newSchema.getLogicalType, name))
      else List()
  }

  private def checkForNullableKeyFields(keyFields: List[Schema.Field]): Option[KeyHasNullableFields] = {
    val nullableKeyFields = keyFields.flatMap(field => field.schema().getType match {
      case Schema.Type.UNION =>
        if (field.schema.getTypes.asScala.toList.exists(_.isNullable)) Some(NullableField(field.name(), field.schema())) else None
      case Schema.Type.NULL => Some(NullableField(field.name(), field.schema()))
      case _ => None
    })
    if (nullableKeyFields.nonEmpty) {
      KeyHasNullableFields(nullableKeyFields).some
    } else None
  }

  private def checkForDefaultNullableValueFields(valueFields: List[Schema.Field]): Option[NullableFieldsNeedDefaultValue] = {
    val errors = valueFields.flatMap { field => field.schema().getType match {
        case Schema.Type.UNION => if (field.schema().getTypes.asScala.toList.exists(_.isNullable) && Option(field.defaultVal()).isEmpty)
                                    Some(NullableFieldWithoutDefaultValue(field.name(), field.schema()))
                                  else None
        case _ => None
      }
    }

    if (errors.nonEmpty) {
      NullableFieldsNeedDefaultValue(errors).some
    } else  None
  }

  private def checkForMismatches(keyFields: List[Schema.Field], valueFields: List[Schema.Field]): Option[IncompatibleKeyAndValueFieldNames] = {
    val mismatches = keyFields.flatMap { k =>
      valueFields.flatMap { v =>
        if (k.name() == v.name() && !k.schema().equals(v.schema())) {
          Some(KeyAndValueMismatch(k.name(), k.schema(), v.schema()))
        } else {
          None
        }
      }
    }
    if (mismatches.nonEmpty) {
      IncompatibleKeyAndValueFieldNames(mismatches).some
    } else None
  }

  private def validateSchemaEvolutions(schemas: Schemas, subject: Subject): F[(Option[IllegalLogicalTypeChangeErrors], Option[IllegalLogicalTypeChangeErrors])] =
    for {
      k <- validateKeySchemaEvolution(schemas, subject)
      v <- validateValueSchemaEvolution(schemas, subject)
    } yield (k,v)

  private def validateKeyAndValueSchemas(request: TopicMetadataV2Request, subject: Subject): Resource[F, Unit] = {
    val schemas = request.schemas
    val isEventStream = request.streamType == StreamTypeV2.Event
    val completedValidations: F[Unit] = (schemas.key.getType, schemas.value.getType) match {
      case (Schema.Type.RECORD, Schema.Type.RECORD) =>
        val keyFields = schemas.key.getFields.asScala.toList
        val valueFields = schemas.value.getFields.asScala.toList
        val keyFieldIsEmpty: Option[IncompatibleSchemaException] = if (keyFields.isEmpty) {
          IncompatibleSchemaException("Must include Fields in Key").some
        } else None
        val validationErrors = for {
          kv <- validateSchemaEvolutions(schemas, subject)
        } yield {
          val keyFieldsCheckedForNull = if (!isEventStream) checkForNullableKeyFields(keyFields) else none
          val valueNullableFieldCheckedForDefault = checkForDefaultNullableValueFields(valueFields)
          List[Option[RuntimeException]](valueNullableFieldCheckedForDefault,
            keyFieldIsEmpty,
            keyFieldsCheckedForNull,
            checkForMismatches(keyFields, valueFields),
            kv._1,
            kv._2).flatten
        }
        validationErrors.flatMap { validationErrors =>
          if (validationErrors.nonEmpty) Bracket[F, Throwable].raiseError(ValidationErrors(validationErrors)) else Bracket[F, Throwable].pure(())
        }
      case (Schema.Type.STRING, Schema.Type.RECORD) =>
        if (isEventStream) {
          val concoctedKeyFields = SchemaBuilder
            .record("uselessRecord") //This is a useless record whose only purpose is to transform the string key into a list of fields.
            .fields()
            .name(schemas.key.getName)
            .`type`()
            .stringType()
            .noDefault()
            .endRecord().getFields.asScala.toList
          val valueFields = schemas.value.getFields.asScala.toList
          val validationErrors = for {
            kv <- validateSchemaEvolutions(schemas, subject)
          } yield {
<<<<<<< HEAD
            val valueNullableFieldCheckedForDefault = checkForDefaultNullableValueFields(valueFields)
            List[Option[RuntimeException]](
              checkForMismatches(concoctedKeyFields, valueFields),
              valueNullableFieldCheckedForDefault,
              kv._1,
              kv._2).flatten
=======
            val keyFieldsCheckedForNullIfNecessary = if(request.streamType != StreamTypeV2.Event) checkForNullableKeyFields(keyFields) else None
            val valueNullableFieldCheckedForDefault = if(request.streamType != StreamTypeV2.Event) checkForDefaultNullableValueFields(valueFields) else None
            val keyFieldsCheckedUnsupportedLogicalType = if(request.streamType != StreamTypeV2.Event) checkForUnsupportedLogicalType(keyFields) else None
            val valueFieldsCheckedUnsupportedLogicalType = if(request.streamType != StreamTypeV2.Event) checkForUnsupportedLogicalType(valueFields) else None
            List[Option[RuntimeException]](keyFieldIsEmpty,
              checkForMismatches(keyFields, valueFields),
              keyFieldsCheckedForNullIfNecessary,
              valueNullableFieldCheckedForDefault,
              keyFieldsCheckedUnsupportedLogicalType,
              valueFieldsCheckedUnsupportedLogicalType,
              k,
              v).flatten
>>>>>>> d94ef4f8
          }
          validationErrors.flatMap { validationErrors =>
            if (validationErrors.nonEmpty) Bracket[F, Throwable].raiseError(ValidationErrors(validationErrors)) else Bracket[F, Throwable].pure(())
          }
        } else Bracket[F, Throwable].raiseError(KeyAndValueNotRecordType)
      case _ => Bracket[F, Throwable].raiseError(KeyAndValueNotRecordType)
    }
    Resource.liftF(completedValidations)
  }

  def createTopicFromMetadataOnly(
                                   topicName: Subject,
                                   createTopicRequest: TopicMetadataV2Request): F[Unit] = {
    (for {
      _ <- validateKeyAndValueSchemas(createTopicRequest, topicName)
      _ <- Resource.liftF(publishMetadata(topicName, createTopicRequest))
    } yield()).use(_ => Bracket[F, Throwable].unit)
  }

  def createTopic(
                   topicName: Subject,
                   createTopicRequest: TopicMetadataV2Request,
                   defaultTopicDetails: TopicDetails
                 ): F[Unit] = {
    val td = createTopicRequest.numPartitions.map(numP =>
      defaultTopicDetails.copy(numPartitions = numP.value)).getOrElse(defaultTopicDetails)
    (for {
      _ <- validateKeyAndValueSchemas(createTopicRequest, topicName)
      _ <- registerSchemas(
        topicName,
        createTopicRequest.schemas.key,
        createTopicRequest.schemas.value
      )
      _ <- createTopicResource(topicName, td)
      _ <- Resource.liftF(publishMetadata(topicName, createTopicRequest))
    } yield ()).use(_ => Bracket[F, Throwable].unit)
  }
}

object CreateTopicProgram {
  final case class KeyAndValueMismatch(fieldName: String, keyFieldSchema: Schema, valueFieldSchema: Schema)
  final case class NullableField(fieldName: String, keyFieldSchema: Schema)
  final case class NullableFieldWithoutDefaultValue(fieldName: String, valueFieldSchema: Schema)
  final case class KeyHasNullableFields(errors: List[NullableField]) extends
    RuntimeException(
      (List("Fields within the key object cannot be nullable:", "Field Name\tKey Schema") ++ errors.map(e => s"${e.fieldName}\t${e.keyFieldSchema.toString}")).mkString("\n")
    )
  final case class NullableFieldsNeedDefaultValue(error: List[NullableFieldWithoutDefaultValue]) extends RuntimeException(
    (List("Nullable fields should have default value:", "Field Name\tValue Schema") ++ error.map(e => s"${e.fieldName}\t${e.valueFieldSchema.toString}")).mkString("\n")
  )
  final case class IncompatibleKeyAndValueFieldNames(errors: List[KeyAndValueMismatch]) extends
    RuntimeException(
      (List("Fields with same names in key and value schemas must have same type:", "Field Name\tKey Schema\tValue Schema") ++ errors.map(e => s"${e.fieldName}\t${e.keyFieldSchema.toString}\t${e.valueFieldSchema}")).mkString("\n")
    )
  final case class ValidationErrors(listOfRuntimeException: List[RuntimeException]) extends
    RuntimeException(listOfRuntimeException.map(_.getMessage).mkString("\n"))
<<<<<<< HEAD
  val KeyAndValueNotRecordType =
    IncompatibleSchemaException("Your key and value schemas must each be of type record. If you are adding metadata for a topic you created externally, you will need to register new key and value schemas")
=======

  final case class UnsupportedLogicalType(unsupportedFields: List[Schema.Field]) extends
    RuntimeException(
      unsupportedFields.map(f => s"Field named '${f.name()}' has unsupported logical type '${getLogicalType(f)}'").mkString("\n")
    )

  protected def getLogicalType(field: Schema.Field): Option[String] =
    Option(field.schema().getLogicalType)
      .fold(Option(field.schema().getProp("logicalType")))(_.getName.some)
>>>>>>> d94ef4f8
}<|MERGE_RESOLUTION|>--- conflicted
+++ resolved
@@ -6,21 +6,14 @@
 import hydra.kafka.algebras.{KafkaAdminAlgebra, KafkaClientAlgebra, MetadataAlgebra}
 import hydra.kafka.model.TopicMetadataV2Request.Subject
 import hydra.kafka.model.{Schemas, StreamTypeV2, TopicMetadataV2, TopicMetadataV2Key, TopicMetadataV2Request}
-<<<<<<< HEAD
 import hydra.kafka.programs.CreateTopicProgram.{IncompatibleKeyAndValueFieldNames, KeyAndValueMismatch, KeyAndValueNotRecordType, KeyHasNullableFields, NullableField, NullableFieldWithoutDefaultValue, NullableFieldsNeedDefaultValue, ValidationErrors}
-=======
-import hydra.kafka.programs.CreateTopicProgram.{IncompatibleKeyAndValueFieldNames, KeyAndValueMismatch, KeyHasNullableFields, NullableField, NullableFieldWithoutDefaultValue, NullableFieldsNeedDefaultValue, UnsupportedLogicalType, ValidationErrors, getLogicalType}
->>>>>>> d94ef4f8
 import hydra.kafka.util.KafkaUtils.TopicDetails
 import io.chrisdavenport.log4cats.Logger
 import org.apache.avro.{LogicalType, Schema, SchemaBuilder}
 import retry.syntax.all._
 import retry.{RetryDetails, RetryPolicy, _}
 import cats.implicits._
-<<<<<<< HEAD
-=======
 import hydra.avro.convert.IsoDate
->>>>>>> d94ef4f8
 
 import scala.jdk.CollectionConverters.collectionAsScalaIterableConverter
 
@@ -291,27 +284,16 @@
           val validationErrors = for {
             kv <- validateSchemaEvolutions(schemas, subject)
           } yield {
-<<<<<<< HEAD
             val valueNullableFieldCheckedForDefault = checkForDefaultNullableValueFields(valueFields)
+            val keyFieldsCheckedUnsupportedLogicalType = if(request.streamType != StreamTypeV2.Event) checkForUnsupportedLogicalType(keyFields) else None
+            val valueFieldsCheckedUnsupportedLogicalType = if(request.streamType != StreamTypeV2.Event) checkForUnsupportedLogicalType(valueFields) else None
             List[Option[RuntimeException]](
               checkForMismatches(concoctedKeyFields, valueFields),
+              keyFieldsCheckedUnsupportedLogicalType,
               valueNullableFieldCheckedForDefault,
+              valueFieldsCheckedUnsupportedLogicalType,
               kv._1,
               kv._2).flatten
-=======
-            val keyFieldsCheckedForNullIfNecessary = if(request.streamType != StreamTypeV2.Event) checkForNullableKeyFields(keyFields) else None
-            val valueNullableFieldCheckedForDefault = if(request.streamType != StreamTypeV2.Event) checkForDefaultNullableValueFields(valueFields) else None
-            val keyFieldsCheckedUnsupportedLogicalType = if(request.streamType != StreamTypeV2.Event) checkForUnsupportedLogicalType(keyFields) else None
-            val valueFieldsCheckedUnsupportedLogicalType = if(request.streamType != StreamTypeV2.Event) checkForUnsupportedLogicalType(valueFields) else None
-            List[Option[RuntimeException]](keyFieldIsEmpty,
-              checkForMismatches(keyFields, valueFields),
-              keyFieldsCheckedForNullIfNecessary,
-              valueNullableFieldCheckedForDefault,
-              keyFieldsCheckedUnsupportedLogicalType,
-              valueFieldsCheckedUnsupportedLogicalType,
-              k,
-              v).flatten
->>>>>>> d94ef4f8
           }
           validationErrors.flatMap { validationErrors =>
             if (validationErrors.nonEmpty) Bracket[F, Throwable].raiseError(ValidationErrors(validationErrors)) else Bracket[F, Throwable].pure(())
@@ -368,18 +350,15 @@
     )
   final case class ValidationErrors(listOfRuntimeException: List[RuntimeException]) extends
     RuntimeException(listOfRuntimeException.map(_.getMessage).mkString("\n"))
-<<<<<<< HEAD
-  val KeyAndValueNotRecordType =
-    IncompatibleSchemaException("Your key and value schemas must each be of type record. If you are adding metadata for a topic you created externally, you will need to register new key and value schemas")
-=======
-
   final case class UnsupportedLogicalType(unsupportedFields: List[Schema.Field]) extends
     RuntimeException(
       unsupportedFields.map(f => s"Field named '${f.name()}' has unsupported logical type '${getLogicalType(f)}'").mkString("\n")
     )
+  val KeyAndValueNotRecordType =
+    IncompatibleSchemaException("Your key and value schemas must each be of type record. If you are adding metadata for a topic you created externally, you will need to register new key and value schemas")
+
 
   protected def getLogicalType(field: Schema.Field): Option[String] =
     Option(field.schema().getLogicalType)
       .fold(Option(field.schema().getProp("logicalType")))(_.getName.some)
->>>>>>> d94ef4f8
 }