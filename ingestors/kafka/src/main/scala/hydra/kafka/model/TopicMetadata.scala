package hydra.kafka.model

import java.time.Instant
import java.util.UUID

import cats.data.Validated.{Invalid, Valid}
import cats.data.{NonEmptyList, Validated}
import cats.syntax.all._
import cats.{Applicative, ApplicativeError, Monad, MonadError}
import fs2.kafka.Headers
import hydra.avro.convert.{ISODateConverter, IsoDate}
import hydra.core.marshallers._
import hydra.kafka.model.TopicMetadataV2Request.Subject
import org.apache.avro.generic.GenericRecord
import org.apache.avro.io.{Encoder, EncoderFactory}
import spray.json.DefaultJsonProtocol
import vulcan.generic._
import vulcan.refined._
import vulcan.{AvroError, AvroNamespace, Codec}

import scala.util.control.NoStackTrace

/**
  * Created by alexsilva on 3/30/17.
  */

case class TopicMetadata(
    subject: String,
    schemaId: Int,
    streamType: String,
    derived: Boolean,
    deprecated: Option[Boolean],
    dataClassification: String,
    contact: String,
    additionalDocumentation: Option[String],
    notes: Option[String],
    id: UUID,
    createdDate: org.joda.time.DateTime,
    notificationUrl: Option[String]
)

object TopicMetadataV2 {

  def getSchemas[F[_]: ApplicativeError[*[_], Throwable]]: F[Schemas] = {
    (
      Validated.fromEither(TopicMetadataV2Key.codec.schema).toValidatedNel,
      Validated.fromEither(TopicMetadataV2ValueOptionalTagList.codec.schema).toValidatedNel
    ).mapN(Schemas.apply) match {
      case Valid(s) =>
        Applicative[F].pure(s)
      case Invalid(e) =>
        ApplicativeError[F, Throwable].raiseError(MetadataAvroSchemaFailure(e))
    }
  }

  def encode[F[_]: MonadError[*[_], Throwable]](
      key: TopicMetadataV2Key,
      value: Option[TopicMetadataV2Value],
      headers: Option[Headers] = None
  ): F[(GenericRecord, Option[GenericRecord], Option[Headers])] = {
    Monad[F]
      .pure {
        val valueResult: Option[Either[AvroError, Any]] = value.map(a => TopicMetadataV2ValueOptionalTagList
          .codec.encode(a.toTopicMetadataV2ValueOptionalTagList))
        (
          Validated
            .fromEither(TopicMetadataV2Key.codec.encode(key))
            .toValidatedNel,
          valueResult match {
            case Some(e: Either[AvroError, Any]) =>
              Validated
                .fromEither(e)
                .toValidatedNel
            case None => None.validNel
          }
          ).tupled.toEither.leftMap { a =>
          MetadataAvroSchemaFailure(a)
        }
      }
      .rethrow
      .flatMap {
        case (k: GenericRecord, v: GenericRecord) => Monad[F].pure((k, Option(v), headers))
        case(k: GenericRecord, None)  => Monad[F].pure((k, None, headers))
        case (k, v) =>
          MonadError[F, Throwable].raiseError(
            AvroEncodingFailure(
              NonEmptyList.of(k, v, headers).map(_.getClass.getSimpleName)
            )
          )
      }
  }

  def decode[F[_]: MonadError[*[_], Throwable]](
                                               key: GenericRecord,
                                               value: Option[GenericRecord]
                                               ): F[(TopicMetadataV2Key, Option[TopicMetadataV2Value])] = {
    getSchemas[F].flatMap { schemas =>
      Monad[F]
        .pure {
          val valueResult: Option[Either[AvroError, TopicMetadataV2Value]] = value.map(TopicMetadataV2ValueOptionalTagList
            .codec.decode(_, schemas.value).map(_.toTopicMetadataV2Value))
          (
            Validated
              .fromEither(TopicMetadataV2Key.codec.decode(key, schemas.key))
              .toValidatedNel,
            valueResult match {
              case Some(Left(avroError)) =>
               avroError.invalidNel
              case Some (Right(topicMetadataV2Value)) =>
                Some(topicMetadataV2Value).validNel
              case None => None.validNel
            }
            ).tupled.toEither
            .leftMap { a =>
              MetadataAvroSchemaFailure(a)
            }
        }
        .rethrow
    }
  }

  final case class MetadataAvroSchemaFailure(errors: NonEmptyList[AvroError])
      extends NoStackTrace

  final case class AvroEncodingFailure(unexpectedTypes: NonEmptyList[String])
      extends NoStackTrace

}

@AvroNamespace("_hydra.v2")
final case class TopicMetadataV2Key(
    subject: Subject
)

object TopicMetadataV2Key {

  implicit val codec: Codec[TopicMetadataV2Key] =
    Codec.derive[TopicMetadataV2Key]

}

@AvroNamespace("_hydra.v2")
final case class TopicMetadataV2ValueOptionalTagList(
                                         streamType: StreamTypeV2,
                                         deprecated: Boolean,
                                         deprecatedDate: Option[Instant],
                                         replacementTopics: Option[List[String]],
                                         previousTopics: Option[List[String]],
                                         dataClassification: DataClassification,
                                         contact: NonEmptyList[ContactMethod],
                                         createdDate: Instant,
                                         parentSubjects: List[String],
                                         notes: Option[String],
                                         teamName: Option[String],
                                         tags: Option[List[String]],
                                         notificationUrl: Option[String],
                                         additionalValidations: Option[Map[String, List[AdditionalValidation]]]
                                       ) {
  def toTopicMetadataV2Value: TopicMetadataV2Value = {
    TopicMetadataV2Value(
      streamType,
      deprecated,
      deprecatedDate,
      replacementTopics,
      previousTopics,
      dataClassification,
      contact,
      createdDate,
      parentSubjects,
      notes,
      teamName,
      tags.getOrElse(List.empty),
      notificationUrl,
      additionalValidations
    )
  }
}


final case class TopicMetadataV2Value(
    streamType: StreamTypeV2,
    deprecated: Boolean,
    deprecatedDate: Option[Instant],
    replacementTopics: Option[List[String]],
    previousTopics: Option[List[String]],
    dataClassification: DataClassification,
    contact: NonEmptyList[ContactMethod],
    createdDate: Instant,
    parentSubjects: List[String],
    notes: Option[String],
    teamName: Option[String],
    tags: List[String],
    notificationUrl: Option[String],
    additionalValidations: Option[Map[String, List[AdditionalValidation]]]
) {
  def toTopicMetadataV2ValueOptionalTagList: TopicMetadataV2ValueOptionalTagList = {
    TopicMetadataV2ValueOptionalTagList(
      streamType,
      deprecated,
      deprecatedDate,
      replacementTopics,
      previousTopics,
      dataClassification,
      contact,
      createdDate,
      parentSubjects,
      notes,
      teamName,
      tags.some,
      notificationUrl,
      additionalValidations
    )
  }
}

object TopicMetadataV2ValueOptionalTagList {

  implicit val streamTypeCodec: Codec[StreamTypeV2] =
    Codec.deriveEnum[StreamTypeV2](
      symbols = List("Event", "Entity", "Telemetry"),
      encode = {
        case StreamTypeV2.Event      => "Event"
        case StreamTypeV2.Entity     => "Entity"
        case StreamTypeV2.Telemetry  => "Telemetry"
      },
      decode = {
        case "Event"     => Right(StreamTypeV2.Event)
        case "Entity"    => Right(StreamTypeV2.Entity)
        case "Telemetry" => Right(StreamTypeV2.Telemetry)
        case other       => Left(AvroError(s"$other is not a StreamTypeV2"))
      }
    )

  implicit val dataClassificationCodec: Codec[DataClassification] =
    Codec.deriveEnum[DataClassification](
      symbols = List(
        "Public",
        "InternalUseOnly",
        "ConfidentialPII",
        "RestrictedFinancial",
        "RestrictedEmployeeData"
      ),
      encode = {
        case Public                 => "Public"
        case InternalUseOnly        => "InternalUseOnly"
        case ConfidentialPII        => "ConfidentialPII"
        case RestrictedFinancial    => "RestrictedFinancial"
        case RestrictedEmployeeData => "RestrictedEmployeeData"
      },
      decode = {
        case "Public"                 => Right(Public)
        case "InternalUseOnly"        => Right(InternalUseOnly)
        case "ConfidentialPII"        => Right(ConfidentialPII)
        case "RestrictedFinancial"    => Right(RestrictedFinancial)
        case "RestrictedEmployeeData" => Right(RestrictedEmployeeData)
        case other                    => Left(AvroError(s"$other is not a DataClassification"))
      }
    )

  private implicit val instantCodec: Codec[Instant] = Codec.string.imap { str =>
    new ISODateConverter()
      .fromCharSequence(
        str,
        org.apache.avro.SchemaBuilder.builder.stringType,
        IsoDate
      )
      .toInstant
  } { instant => instant.toString }

  private implicit val contactMethodCodec: Codec[ContactMethod] =
    Codec.derive[ContactMethod]

  private implicit val validationsCodec: Codec[AdditionalValidation] = Codec.deriveEnum[AdditionalValidation](
    symbols = List(
<<<<<<< HEAD
      MetadataValidationType.replacementTopics.entryName,
      MetadataValidationType.previousTopics.entryName,
      SchemaValidationType.defaultInRequiredField.entryName,
      SchemaValidationType.timestampMillis.entryName
    ),
    encode = {
      case MetadataValidationType.replacementTopics    => MetadataValidationType.replacementTopics.entryName
      case MetadataValidationType.previousTopics       => MetadataValidationType.previousTopics.entryName
      case SchemaValidationType.defaultInRequiredField => SchemaValidationType.defaultInRequiredField.entryName
      case SchemaValidationType.timestampMillis        => SchemaValidationType.timestampMillis.entryName
    },
    decode = {
      case "replacementTopics"      => Right(MetadataValidationType.replacementTopics)
      case "previousTopics"         => Right(MetadataValidationType.previousTopics)
      case "defaultInRequiredField" => Right(SchemaValidationType.defaultInRequiredField)
      case "timestampMillis"        => Right(SchemaValidationType.timestampMillis)
      case other                    => Left(AvroError(s"$other is not a ${ValidationType.toString}"))
=======
      MetadataAdditionalValidation.replacementTopics.entryName
    ),
    encode = {
      case MetadataAdditionalValidation.replacementTopics  => MetadataAdditionalValidation.replacementTopics.entryName
    },
    decode = {
      case "replacementTopics" => Right(MetadataAdditionalValidation.replacementTopics)
      case other               => Left(AvroError(s"$other is not a ${AdditionalValidation.toString}"))
>>>>>>> ea39808c
    }
  )

  implicit val codec: Codec[TopicMetadataV2ValueOptionalTagList] =
  Codec.record[TopicMetadataV2ValueOptionalTagList](
    name = "TopicMetadataV2Value",
    namespace = "_hydra.v2"
  ) {
    field =>
      (field("streamType", _.streamType),
        field("deprecated", _.deprecated),
        field("deprecatedDate", _.deprecatedDate, default = Some(None)),
        field("replacementTopics", _.replacementTopics, default = Some(None)),
        field("previousTopics", _.previousTopics, default = Some(None)),
        field("dataClassification", _.dataClassification),
        field("contact", _.contact),
        field("createdDate", _.createdDate),
        field("parentSubjects", _.parentSubjects),
        field("notes", _.notes, default = Some(None)),
        field("teamName", _.teamName, default = Some(None)),
        field("tags", _.tags, default = Some(None)),
        field("notificationUrl", _.notificationUrl, default = Some(None)),
        field("additionalValidations", _.additionalValidations, default = Some(None))
        ).mapN(TopicMetadataV2ValueOptionalTagList.apply)
  }
}<|MERGE_RESOLUTION|>--- conflicted
+++ resolved
@@ -272,34 +272,20 @@
 
   private implicit val validationsCodec: Codec[AdditionalValidation] = Codec.deriveEnum[AdditionalValidation](
     symbols = List(
-<<<<<<< HEAD
-      MetadataValidationType.replacementTopics.entryName,
-      MetadataValidationType.previousTopics.entryName,
-      SchemaValidationType.defaultInRequiredField.entryName,
-      SchemaValidationType.timestampMillis.entryName
+      MetadataAdditionalValidation.replacementTopics.entryName,
+      SchemaAdditionalValidation.defaultInRequiredField.entryName,
+      SchemaAdditionalValidation.timestampMillis.entryName
     ),
     encode = {
-      case MetadataValidationType.replacementTopics    => MetadataValidationType.replacementTopics.entryName
-      case MetadataValidationType.previousTopics       => MetadataValidationType.previousTopics.entryName
-      case SchemaValidationType.defaultInRequiredField => SchemaValidationType.defaultInRequiredField.entryName
-      case SchemaValidationType.timestampMillis        => SchemaValidationType.timestampMillis.entryName
+      case MetadataAdditionalValidation.replacementTopics    => MetadataAdditionalValidation.replacementTopics.entryName
+      case SchemaAdditionalValidation.defaultInRequiredField => SchemaAdditionalValidation.defaultInRequiredField.entryName
+      case SchemaAdditionalValidation.timestampMillis        => SchemaAdditionalValidation.timestampMillis.entryName
     },
     decode = {
-      case "replacementTopics"      => Right(MetadataValidationType.replacementTopics)
-      case "previousTopics"         => Right(MetadataValidationType.previousTopics)
-      case "defaultInRequiredField" => Right(SchemaValidationType.defaultInRequiredField)
-      case "timestampMillis"        => Right(SchemaValidationType.timestampMillis)
-      case other                    => Left(AvroError(s"$other is not a ${ValidationType.toString}"))
-=======
-      MetadataAdditionalValidation.replacementTopics.entryName
-    ),
-    encode = {
-      case MetadataAdditionalValidation.replacementTopics  => MetadataAdditionalValidation.replacementTopics.entryName
-    },
-    decode = {
-      case "replacementTopics" => Right(MetadataAdditionalValidation.replacementTopics)
-      case other               => Left(AvroError(s"$other is not a ${AdditionalValidation.toString}"))
->>>>>>> ea39808c
+      case "replacementTopics"      => Right(MetadataAdditionalValidation.replacementTopics)
+      case "defaultInRequiredField" => Right(SchemaAdditionalValidation.defaultInRequiredField)
+      case "timestampMillis"        => Right(SchemaAdditionalValidation.timestampMillis)
+      case other                    => Left(AvroError(s"$other is not a ${AdditionalValidation.toString}"))
     }
   )
 
