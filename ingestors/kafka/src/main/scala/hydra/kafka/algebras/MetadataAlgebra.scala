package hydra.kafka.algebras

import cats.effect.concurrent.Ref
import cats.effect.{Concurrent, Sync}
import cats.syntax.all._
import hydra.avro.registry.SchemaRegistry
import hydra.kafka.algebras.KafkaClientAlgebra.{ConsumerGroup, TopicName}
import hydra.kafka.algebras.MetadataAlgebra.TopicMetadataContainer
import hydra.kafka.model.TopicMetadataV2Request.Subject
import hydra.kafka.model.{TopicMetadataV2, TopicMetadataV2Key, TopicMetadataV2Request, TopicMetadataV2Value}
import org.apache.avro.generic.GenericRecord
import io.chrisdavenport.log4cats.Logger
import org.apache.avro.Schema


trait MetadataAlgebra[F[_]] {

  import MetadataAlgebra._

  def getMetadataFor(subject: Subject): F[Option[TopicMetadataContainer]]

  def getAllMetadata: F[List[TopicMetadataContainer]]

}

object MetadataAlgebra {

  final case class MetadataValueNotFoundException(message: String) extends Exception(message)
  final case class TopicMetadataContainer(key: TopicMetadataV2Key, value: TopicMetadataV2Value, keySchema: Option[Schema], valueSchema: Option[Schema])

  def make[F[_]: Sync: Concurrent: Logger](
                        metadataTopicName: TopicName,
                        consumerGroup: ConsumerGroup,
                        kafkaClientAlgebra: KafkaClientAlgebra[F],
                        schemaRegistryAlgebra: SchemaRegistry[F],
                        consumeMetadataEnabled: Boolean
                      ): F[MetadataAlgebra[F]] = {
    val metadataStream: fs2.Stream[F, (GenericRecord, Option[GenericRecord])] = if (consumeMetadataEnabled) {
<<<<<<< HEAD
      kafkaClientAlgebra.consumeMessages(metadataTopicName, consumerGroup, commitOffsets = false)
=======
      val stream = kafkaClientAlgebra.consumeMessages(metadataTopicName, consumerGroup)
      stream.map(record => (record._1, record._2))
>>>>>>> 66b99757
    } else {
      fs2.Stream.empty
    }
    for {
      ref <- Ref[F].of(MetadataStorageFacade.empty)
      _ <- Concurrent[F].start(metadataStream.flatMap { case (key, value) =>
        fs2.Stream.eval {
          TopicMetadataV2.decode[F](key, value).flatMap { case (topicMetadataKey, topicMetadataValueOpt) =>
            topicMetadataValueOpt match {
              case Some(topicMetadataValue) =>
                schemaRegistryAlgebra.getLatestSchemaBySubject(subject = topicMetadataKey.subject.value + "-key").flatMap { keySchema =>
                  schemaRegistryAlgebra.getLatestSchemaBySubject(subject = topicMetadataKey.subject.value + "-value").flatMap { valueSchema =>
                    val topicMetadataV2Transport = TopicMetadataContainer(topicMetadataKey, topicMetadataValue, keySchema, valueSchema)
                    ref.update(_.addMetadata(topicMetadataV2Transport))
                  }
                }.recover {
                  case e =>
                    Logger[F].error(s"Error retrieving Schema from SchemaRegistry on Kafka Read: ${e.getMessage}")
                    val topicMetadataV2Transport = TopicMetadataContainer(topicMetadataKey, topicMetadataValue, None, None)
                    ref.update(_.addMetadata(topicMetadataV2Transport))
                }
              case None =>
                Logger[F].error("Metadata value not found")
            }
          }
        }
      }.compile.drain)
      algebra <- getMetadataAlgebra[F](ref, schemaRegistryAlgebra)
    } yield algebra
  }

  private def getMetadataAlgebra[F[_]: Sync: Logger](cache: Ref[F, MetadataStorageFacade], schemaRegistryAlgebra: SchemaRegistry[F]): F[MetadataAlgebra[F]] = {
    Sync[F].delay {
      new MetadataAlgebra[F] {
        override def getMetadataFor(subject: Subject): F[Option[TopicMetadataContainer]] =
          cache.get.map(_.getMetadataByTopicName(subject)).flatMap {
            case Some(t) if t.keySchema.isEmpty | t.valueSchema.isEmpty =>
              updateCacheWithNewSchemaRegistryValues(t).map(Some(_))
            case a => Sync[F].pure(a)
          }

        override def getAllMetadata: F[List[TopicMetadataContainer]] =
          cache.get.map(_.getAllMetadata).flatMap { metadata =>
            val (good2go, needs2beUpdated) = metadata.partition(m => m.keySchema.isDefined && m.valueSchema.isDefined)
            needs2beUpdated.traverse(updateCacheWithNewSchemaRegistryValues).map(_ ++ good2go)
          }

        /**
          * Updates TopicMetadataContainer with new values from SchemaRegistry
          * @param t - TopicMetadataContainer with either keySchema=None or valueSchema=None
          * @return TopicMetadataContainer with new Schemas from SchemaRegistry if they were undefined
          */
        private def updateCacheWithNewSchemaRegistryValues(t: TopicMetadataContainer): F[TopicMetadataContainer] = {
          schemaRegistryAlgebra.getLatestSchemaBySubject(subject = t.key.subject.value + "-key").flatMap { keySchema =>
            schemaRegistryAlgebra.getLatestSchemaBySubject(subject = t.key.subject.value + "-value").flatMap { valueSchema =>
              val updatedTopic = t.copy(keySchema = t.keySchema.orElse(keySchema), valueSchema = t.valueSchema.orElse(valueSchema))
              cache.update(_.addMetadata(updatedTopic)) *> Sync[F].pure(updatedTopic)
            }
          }.recover {
            case e =>
              Logger[F].error(s"Error retrieving Schema from SchemaRegistry: ${e.getMessage}")
              t
          }
        }
      }
    }
  }
}

private case class MetadataStorageFacade(metadataMap: Map[Subject, TopicMetadataContainer]) {
  def getMetadataByTopicName(subject: Subject): Option[TopicMetadataContainer] = metadataMap.get(subject)
  def getAllMetadata: List[TopicMetadataContainer] = metadataMap.values.toList
  def addMetadata(metadata: TopicMetadataContainer): MetadataStorageFacade =
    this.copy(this.metadataMap + (metadata.key.subject -> metadata))
}

private object MetadataStorageFacade {
  def empty: MetadataStorageFacade = MetadataStorageFacade(Map.empty)
}<|MERGE_RESOLUTION|>--- conflicted
+++ resolved
@@ -36,12 +36,7 @@
                         consumeMetadataEnabled: Boolean
                       ): F[MetadataAlgebra[F]] = {
     val metadataStream: fs2.Stream[F, (GenericRecord, Option[GenericRecord])] = if (consumeMetadataEnabled) {
-<<<<<<< HEAD
-      kafkaClientAlgebra.consumeMessages(metadataTopicName, consumerGroup, commitOffsets = false)
-=======
-      val stream = kafkaClientAlgebra.consumeMessages(metadataTopicName, consumerGroup)
-      stream.map(record => (record._1, record._2))
->>>>>>> 66b99757
+      kafkaClientAlgebra.consumeMessages(metadataTopicName, consumerGroup, commitOffsets = false).map(record => (record._1, record._2))
     } else {
       fs2.Stream.empty
     }
