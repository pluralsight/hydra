package hydra.kafka.programs

import cats.effect._
import cats.syntax.all._

import java.time.Instant
import cats.data.NonEmptyList
import cats.effect.concurrent.Ref
import fs2.kafka.Headers
import fs2.kafka._
import hydra.avro.registry.SchemaRegistry
import hydra.avro.registry.SchemaRegistry.{SchemaId, SchemaVersion}
import hydra.kafka.algebras.KafkaAdminAlgebra.{Topic, TopicName}
import hydra.kafka.algebras.KafkaClientAlgebra.{ConsumerGroup, Offset, Partition, PublishError, PublishResponse}
import hydra.kafka.algebras.MetadataAlgebra.TopicMetadataContainer
import hydra.kafka.algebras.{KafkaAdminAlgebra, KafkaClientAlgebra, MetadataAlgebra, TestMetadataAlgebra}
<<<<<<< HEAD
import hydra.kafka.model.ContactMethod.{Email, Slack}
=======
import hydra.kafka.model.ContactMethod.Email
>>>>>>> 78fb50c9
import hydra.kafka.model.TopicMetadataV2Request.Subject
import hydra.kafka.model._
import hydra.kafka.util.KafkaUtils.TopicDetails
import org.typelevel.log4cats.SelfAwareStructuredLogger
import org.typelevel.log4cats.slf4j.Slf4jLogger
import io.confluent.kafka.schemaregistry.client.SchemaRegistryClient
import org.apache.avro.generic.GenericRecord
import org.apache.avro.{LogicalTypes, Schema, SchemaBuilder}
import org.scalatest.matchers.should.Matchers
import retry.{RetryPolicies, RetryPolicy}
import eu.timepit.refined._
import hydra.common.NotificationsTestSuite
import hydra.common.alerting.sender.InternalNotificationSender
import hydra.common.validation.ValidationError.ValidationCombinedErrors
import hydra.kafka.IOSuite
import hydra.kafka.algebras.RetryableFs2Stream.RetryPolicy.Once

import scala.concurrent.ExecutionContext
import hydra.kafka.model.TopicMetadataV2Request.NumPartitions
import hydra.kafka.programs.CreateTopicProgram.MetadataOnlyTopicDoesNotExist
import hydra.kafka.programs.CreateTopicProgramSpec.topicMetadataKey
import hydra.kafka.programs.TopicSchemaError._
import hydra.kafka.utils.TopicUtils
import org.apache.avro.SchemaBuilder.{FieldAssembler, GenericDefault}
import org.apache.kafka.common.TopicPartition
import org.scalatest.freespec.AsyncFreeSpec

import scala.jdk.CollectionConverters.collectionAsScalaIterableConverter
import scala.language.implicitConversions

class CreateTopicProgramSpec extends AsyncFreeSpec with Matchers with IOSuite {
  import CreateTopicProgramSpec._

  "CreateTopicSpec" - {
    "register the two avro schemas" in {
      for {
        ts          <- initTestServices()
        _           <- ts.program.createTopic(subject, topicMetadataRequest, topicDetails, true)
        allSubjects <- ts.schemaRegistry.getAllSubjects
      } yield allSubjects.size shouldBe 2
    }

    "rollback schema creation on error" in {
      case class TestState(deleteSchemaWasCalled: Boolean, numSchemasRegistered: Int)

      def getSchemaRegistry(ref: Ref[IO, TestState]): SchemaRegistry[IO] =
        new SchemaRegistry[IO] {
          override def registerSchema(subject: String, schema: Schema): IO[SchemaId] = ref.get.flatMap {
            case TestState(_, 1) => IO.raiseError(new Exception("Something horrible went wrong!"))
            case t: TestState =>
              val schemaId = t.numSchemasRegistered + 1
              ref.set(t.copy(numSchemasRegistered = schemaId)) *> IO.pure(schemaId)
          }

          override def deleteSchemaOfVersion(subject: String, version: SchemaVersion): IO[Unit] =
            ref.update(_.copy(deleteSchemaWasCalled = true))

          override def getVersion(subject: String, schema: Schema): IO[SchemaVersion] =
            ref.get.map(testState => testState.numSchemasRegistered + 1)

          override def getAllVersions(subject: String): IO[List[Int]] = IO.pure(List())
          override def getAllSubjects: IO[List[String]] = IO.pure(List())
          override def getSchemaRegistryClient: IO[SchemaRegistryClient] =
            IO.raiseError(new Exception("Something horrible went wrong!"))

          override def getLatestSchemaBySubject(subject: String): IO[Option[Schema]] = IO.pure(None)
          override def getSchemaFor(subject: String, schemaVersion: SchemaVersion): IO[Option[Schema]] = IO.pure(None)
          override def deleteSchemaSubject(subject: String): IO[Unit] = IO.pure(())
        }
      for {
        ref    <- Ref[IO].of(TestState(deleteSchemaWasCalled = false, 0))
        ts     <- initTestServices(schemaRegistry = getSchemaRegistry(ref).some)
        _      <- ts.program.createTopic(subject, createTopicMetadataRequest(keySchema, valueSchema), topicDetails, true).attempt
        result <- ref.get
      } yield result.deleteSchemaWasCalled shouldBe true
    }

    "retry given number of attempts" in {
      val numberRetries = 3

      def getSchemaRegistry(ref: Ref[IO, Int]): SchemaRegistry[IO] =
        new SchemaRegistry[IO] {
          override def registerSchema(subject: String, schema: Schema): IO[SchemaId] =
            ref.get.flatMap(n => ref.set(n + 1) *> IO.raiseError(new Exception("Something horrible went wrong!")))

          override def deleteSchemaOfVersion(subject: String, version: SchemaVersion): IO[Unit] = IO.unit
          override def getVersion(subject: String, schema: Schema): IO[SchemaVersion] = IO.pure(1)
          override def getAllVersions(subject: String): IO[List[Int]] = IO.pure(Nil)
          override def getAllSubjects: IO[List[String]] = IO.pure(Nil)
          override def getSchemaRegistryClient: IO[SchemaRegistryClient] = IO.raiseError(new Exception("Something horrible went wrong!"))
          override def getLatestSchemaBySubject(subject: String): IO[Option[Schema]] = IO.pure(None)
          override def getSchemaFor(subject: String, schemaVersion: SchemaVersion): IO[Option[Schema]] = IO.pure(None)
          override def deleteSchemaSubject(subject: String): IO[Unit] = IO.pure(())
        }

      for {
        ref    <- Ref[IO].of(0)
        ts     <- initTestServices(schemaRegistry = getSchemaRegistry(ref).some, retryPolicy = RetryPolicies.limitRetries(numberRetries))
        _      <-ts.program.createTopic(subject, createTopicMetadataRequest(keySchema, valueSchema), topicDetails).attempt
        result <- ref.get
      } yield result shouldBe numberRetries + 1
    }

    "not remove existing schemas on rollback" in {
      type SchemaName = String
      case class TestState(schemas: Map[SchemaName, SchemaVersion])

      def getSchemaRegistry(ref: Ref[IO, TestState]): SchemaRegistry[IO] =
        new SchemaRegistry[IO] {
          override def registerSchema(subject: String, schema: Schema): IO[SchemaId] =
            ref.get.flatMap { ts =>
              if (subject.contains("-value")) IO.raiseError(new Exception) else IO.pure(ts.schemas(subject))
            }

          override def deleteSchemaOfVersion(subject: String, version: SchemaVersion): IO[Unit] =
            ref.update(ts => ts.copy(schemas = ts.schemas - subject))

          override def getVersion(subject: String, schema: Schema): IO[SchemaVersion] = ref.get.map(_.schemas(subject))
          override def getAllVersions(subject: String): IO[List[Int]] = IO.pure(Nil)
          override def getAllSubjects: IO[List[String]] = IO.pure(Nil)
          override def getSchemaRegistryClient: IO[SchemaRegistryClient] = IO.raiseError(new Exception)
          override def getLatestSchemaBySubject(subject: String): IO[Option[Schema]] = IO.pure(None)
          override def getSchemaFor(subject: String, schemaVersion: SchemaVersion): IO[Option[Schema]] = IO.pure(None)
          override def deleteSchemaSubject(subject: String): IO[Unit] = IO.pure(())
        }

      val schemaRegistryState = Map("subject-key" -> 1)
      for {
        ref    <- Ref[IO].of(TestState(schemaRegistryState))
        ts     <- initTestServices(schemaRegistry = getSchemaRegistry(ref).some)
        _      <- ts.program.createTopic(subject, createTopicMetadataRequest(keySchema, valueSchema), topicDetails, true).attempt
        result <- ref.get
      } yield result.schemas shouldBe schemaRegistryState
    }

    "create the topic in Kafka" in {
      for {
        ts    <- initTestServices()
        _     <- ts.program.createTopic(subject, topicMetadataRequest, topicDetails, true)
        topic <- ts.kafka.describeTopic(subject.value)
      } yield topic.get shouldBe Topic(subject.value, 1)
    }

    s"[pre-cutoff-date] required fields in value schema of a topic can have a default value" in {
      implicit val createdDate: Instant = Instant.parse("2023-01-01T00:00:00Z")

      createTopic(createdAtDefaultValue = Some(123), updatedAtDefaultValue = Some(456)).attempt.map(_ shouldBe Right())
      createTopic(createdAtDefaultValue = Some(123), updatedAtDefaultValue = None).attempt.map(_ shouldBe Right())
      createTopic(createdAtDefaultValue = None, updatedAtDefaultValue = Some(456)).attempt.map(_ shouldBe Right())
    }

    s"[on-cutoff-date] required fields in value schema of a topic can have a default value" in {
      implicit val createdDate: Instant = defaultLoopHoleCutoffDate

      createTopic(createdAtDefaultValue = Some(123), updatedAtDefaultValue = Some(456)).attempt.map(_ shouldBe Right())
      createTopic(createdAtDefaultValue = Some(123), updatedAtDefaultValue = None).attempt.map(_ shouldBe Right())
      createTopic(createdAtDefaultValue = None, updatedAtDefaultValue = Some(456)).attempt.map(_ shouldBe Right())
    }

    s"[post-cutoff-date] required fields in value schema of a topic cannot have a default value - createdAt & updatedAt" in {
      implicit val createdDate: Instant = Instant.parse("2023-07-07T00:00:00Z")
      val createdAt = Some(123L)
      val updatedAt = Some(456L)
      val schema = getSchema("val", createdAt, updatedAt)

      createTopic(createdAtDefaultValue = createdAt, updatedAtDefaultValue = updatedAt).attempt.map(_ shouldBe
        ValidationCombinedErrors(List(
          RequiredSchemaValueFieldWithDefaultValueError("createdAt", schema, "Entity").message,
          RequiredSchemaValueFieldWithDefaultValueError("updatedAt", schema, "Entity").message
        )).asLeft)
    }

    s"[post-cutoff-date] required fields in value schema of a topic cannot have a default value - createdAt" in {
      implicit val createdDate: Instant = Instant.parse("2023-07-07T00:00:00Z")
      val createdAt = Some(123L)
      val schema = getSchema("val", createdAt, None)

      createTopic(createdAtDefaultValue = createdAt, updatedAtDefaultValue = None).attempt.map(_ shouldBe
        RequiredSchemaValueFieldWithDefaultValueError("createdAt", schema, "Entity").asLeft)
    }

    s"[post-cutoff-date] required fields in value schema of a topic cannot have a default value - updateAt" in {
      implicit val createdDate: Instant = Instant.parse("2023-07-07T00:00:00Z")
      val updatedAt = Some(456L)
      val schema = getSchema("val", None, updatedAt)

      createTopic(createdAtDefaultValue = None, updatedAtDefaultValue = updatedAt).attempt.map(_ shouldBe
        RequiredSchemaValueFieldWithDefaultValueError("updatedAt", schema, "Entity").asLeft)
    }

    s"[post-cutoff-date] accept a topic where the required fields do not have a default value" in {
      implicit val createdDate: Instant = Instant.parse("2023-07-07T00:00:00Z")

      createTopic(createdAtDefaultValue = None, updatedAtDefaultValue = None).attempt.map(_ shouldBe Right())
    }

    "ingest metadata into the metadata topic" in {
      for {
        publishTo     <- Ref[IO].of(Map.empty[String, (GenericRecord, Option[GenericRecord], Option[Headers])])
        topicMetadata <- TopicMetadataV2.encode[IO](topicMetadataKey, Some(topicMetadataValue.copy(_validations = Some(NewMetadataV2Validation.values.toList))))
        ts            <- initTestServices(new TestKafkaClientAlgebraWithPublishTo(publishTo).some)
        _             <- ts.program.createTopic(subject, topicMetadataRequest, topicDetails, true)
        published     <- publishTo.get
      } yield published shouldBe Map(metadataTopic -> (topicMetadata._1, topicMetadata._2, None))
    }

    "ingest updated metadata into the metadata topic - verify created date did not change" in {
      val updatedRequest = createTopicMetadataRequest(keySchema, valueSchema, "updated@email.com", Instant.ofEpochSecond(0))
      val updatedValue   = updatedRequest.toValue
      for {
        publishTo   <- Ref[IO].of(Map.empty[String, (GenericRecord, Option[GenericRecord], Option[Headers])])
        consumeFrom <- Ref[IO].of(Map.empty[Subject, TopicMetadataContainer])
        metadata    <- IO(new TestMetadataAlgebraWithPublishTo(consumeFrom))
        m           <- TopicMetadataV2.encode[IO](topicMetadataKey, Some(topicMetadataValue.copy(_validations = Some(NewMetadataV2Validation.values.toList))))
        updatedM    <- TopicMetadataV2.encode[IO](topicMetadataKey, Some(updatedValue.copy(createdDate = topicMetadataValue.createdDate)))
        ts          <- initTestServices(new TestKafkaClientAlgebraWithPublishTo(publishTo).some, metadata.some)
        _           <- ts.program.createTopic(subject, topicMetadataRequest, TopicDetails(1, 1, 1), true)
        _           <- metadata.addToMetadata(subject, topicMetadataRequest)
        metadataMap <- publishTo.get
        _           <- ts.program.createTopic(subject, updatedRequest, TopicDetails(1, 1, 1), true)
        updatedMap  <- publishTo.get
      } yield {
        metadataMap shouldBe Map(metadataTopic -> (m._1, m._2, None))
        updatedMap shouldBe Map(metadataTopic -> (updatedM._1, updatedM._2, None))
      }
    }

    "rollback kafka topic creation when error encountered in publishing metadata" in {
      for {
        publishTo   <- Ref[IO].of(Map.empty[String, (GenericRecord, Option[GenericRecord], Option[Headers])])
        kafkaClient = new TestKafkaClientAlgebraWithPublishTo(publishTo, failOnPublish = true)
        ts          <- initTestServices(kafkaClient.some)
        _           <- ts.program.createTopic(subject, topicMetadataRequest, topicDetails, true).attempt
        topic       <- ts.kafka.describeTopic(subject.value)
      } yield topic.isDefined shouldBe false
    }

    "not delete an existing topic when rolling back" in {
      for {
        publishTo   <- Ref[IO].of(Map.empty[String, (GenericRecord, Option[GenericRecord], Option[Headers])])
        kafkaClient = new TestKafkaClientAlgebraWithPublishTo(publishTo, failOnPublish = true)
        ts          <- initTestServices(kafkaClient.some)
        _           <- ts.kafka.createTopic(subject.value, topicDetails)
        _           <- ts.program.createTopic(subject, topicMetadataRequest, topicDetails, true).attempt
        topic       <- ts.kafka.describeTopic(subject.value)
      } yield topic.isDefined shouldBe true
    }

    "ingest updated metadata into the metadata topic - verify deprecated date if supplied is not overwritten" in {
      val request        = createTopicMetadataRequest(keySchema, valueSchema, deprecated = true, deprecatedDate = Some(Instant.now))
      val updatedRequest = createTopicMetadataRequest(keySchema, valueSchema, "updated@email.com", deprecated = true)
      for {
        publishTo   <- Ref[IO].of(Map.empty[String, (GenericRecord, Option[GenericRecord], Option[Headers])])
        consumeFrom <- Ref[IO].of(Map.empty[Subject, TopicMetadataContainer])
        metadata    <- IO(new TestMetadataAlgebraWithPublishTo(consumeFrom))
        ts          <- initTestServices(new TestKafkaClientAlgebraWithPublishTo(publishTo).some, metadata.some)
        _           <- ts.program.createTopic(subject, request, topicDetails, true)
        _           <- metadata.addToMetadata(subject, request)
        metadataMap <- publishTo.get
        _           <- ts.program.createTopic(subject, updatedRequest, topicDetails, true)
        updatedMap  <- publishTo.get
      } yield {
        updatedMap(metadataTopic)._2.get.get("deprecatedDate") shouldBe metadataMap(metadataTopic)._2.get.get("deprecatedDate")
      }
    }

    "ingest updated metadata into the metadata topic - verify deprecated date is updated when starting with None" in {
      val request = createTopicMetadataRequest(keySchema, valueSchema)
      val updatedRequest = createTopicMetadataRequest(keySchema, valueSchema, "updated@email.com", deprecated = true)
      for {
        publishTo   <- Ref[IO].of(Map.empty[String, (GenericRecord, Option[GenericRecord], Option[Headers])])
        consumeFrom <- Ref[IO].of(Map.empty[Subject, TopicMetadataContainer])
        metadata    <- IO(new TestMetadataAlgebraWithPublishTo(consumeFrom))
        ts          <- initTestServices(new TestKafkaClientAlgebraWithPublishTo(publishTo).some, metadata.some)
        _           <- ts.program.createTopic(subject, request, topicDetails, true)
        _           <- metadata.addToMetadata(subject, request)
        metadataMap <- publishTo.get
        _           <- ts.program.createTopic(subject, updatedRequest, topicDetails, true)
        updatedMap  <- publishTo.get
      } yield {
        val ud = metadataMap(metadataTopic)._2.get.get("deprecatedDate")
        val dd = updatedMap(metadataTopic)._2.get.get("deprecatedDate")
        ud shouldBe null
        Instant.parse(dd.toString) shouldBe a[Instant]
      }
    }

    "create topic with custom number of partitions" in {
      for {
        ts      <- initTestServices()
        request = createTopicMetadataRequest(keySchema, valueSchema, numPartitions = refineMV[TopicMetadataV2Request.NumPartitionsPredicate](22).some)
        _       <- ts.program.createTopic(subject, request, topicDetails)
        topic   <- ts.kafka.describeTopic(subject.value)
      } yield topic.get shouldBe Topic(subject.value, 22)
    }

    "throw error on topic with key and value field named same but with different type" in {
      val mismatchedValueSchema =
        SchemaBuilder
          .record("name")
          .fields()
          .name("isTrue")
          .doc("text")
          .`type`()
          .booleanType()
          .noDefault()
          .name(RequiredField.CREATED_AT)
          .doc("text")
          .`type`(LogicalTypes.timestampMillis().addToSchema(Schema.create(Schema.Type.LONG)))
          .noDefault()
          .name(RequiredField.UPDATED_AT)
          .doc("text")
          .`type`(LogicalTypes.timestampMillis().addToSchema(Schema.create(Schema.Type.LONG)))
          .noDefault()
          .endRecord()

      val result = for {
        ts <- initTestServices()
        _  <- ts.program.createTopic(subject, createTopicMetadataRequest(keySchema, mismatchedValueSchema), topicDetails, true)
      } yield ()

      val keyFieldSchema   = keySchema.getField("isTrue").schema()
      val valueFieldSchema = mismatchedValueSchema.getField("isTrue").schema()
      result.attempt.map(_ shouldBe IncompatibleKeyAndValueFieldNamesError("isTrue", keyFieldSchema, valueFieldSchema).asLeft)
    }

    "throw error on topic with key that has field of type union [null, ...]" in {
      val union = SchemaBuilder.unionOf().nullType().and().stringType().endUnion()
      val recordWithNullDefaultKey =
        SchemaBuilder
          .record("name")
          .fields()
          .name("nullableUnion")
          .doc("text")
          .`type`(union)
          .withDefault(null)
          .endRecord()

      val recordWithNullDefaultVal =
        SchemaBuilder
          .record("name")
          .fields()
          .name("nullableUnion")
          .doc("text")
          .`type`(union)
          .withDefault(null)
          .name(RequiredField.CREATED_AT)
          .doc("text")
          .`type`(LogicalTypes.timestampMillis().addToSchema(Schema.create(Schema.Type.LONG)))
          .noDefault()
          .name(RequiredField.UPDATED_AT)
          .doc("text")
          .`type`(LogicalTypes.timestampMillis().addToSchema(Schema.create(Schema.Type.LONG)))
          .noDefault()
          .endRecord()

      val result = for {
        ts <- initTestServices()
        _  <- ts.program.createTopic(subject, createTopicMetadataRequest(recordWithNullDefaultKey, recordWithNullDefaultVal), topicDetails, true)
      } yield ()

      val fieldSchema = recordWithNullDefaultVal.getField("nullableUnion").schema()
      result.attempt.map(_ shouldBe KeyHasNullableFieldError("nullableUnion", fieldSchema).asLeft)
    }

    "do not throw error on topic with key that has field of type union [null, ...] if streamType is 'Event'" in {
      val union = SchemaBuilder.unionOf().nullType().and().stringType().endUnion()
      val recordWithNullDefaultKey =
        SchemaBuilder
          .record("name")
          .fields()
          .name("nullableUnion")
          .doc("text")
          .`type`(union)
          .withDefault(null)
          .endRecord()

      val recordWithNullDefaultVal =
        SchemaBuilder
          .record("name")
          .fields()
          .name("nullableUnion")
          .doc("text")
          .`type`(union)
          .withDefault(null)
          .name(RequiredField.CREATED_AT)
          .doc("text")
          .`type`(LogicalTypes.timestampMillis().addToSchema(Schema.create(Schema.Type.LONG)))
          .noDefault()
          .name(RequiredField.UPDATED_AT)
          .doc("text")
          .`type`(LogicalTypes.timestampMillis().addToSchema(Schema.create(Schema.Type.LONG)))
          .noDefault()
          .endRecord()

      for {
        ts <- initTestServices()
        _  <- ts.program.createTopic(subject, createEventStreamTypeTopicMetadataRequest(recordWithNullDefaultKey, recordWithNullDefaultVal), topicDetails, true)
      } yield succeed
    }

    "throw error on topic with key that has field of type null" in {
      val recordWithNullTypeKey =
        SchemaBuilder
          .record("name")
          .fields()
          .name("nullableField")
          .doc("text")
          .`type`("null")
          .noDefault()
          .endRecord()

      val recordWithNullTypeVal =
        SchemaBuilder
          .record("name")
          .fields()
          .name("nullableField")
          .doc("text")
          .`type`("null")
          .noDefault()
          .name(RequiredField.CREATED_AT)
          .doc("text")
          .`type`(LogicalTypes.timestampMillis().addToSchema(Schema.create(Schema.Type.LONG)))
          .noDefault()
          .name(RequiredField.UPDATED_AT)
          .doc("text")
          .`type`(LogicalTypes.timestampMillis().addToSchema(Schema.create(Schema.Type.LONG)))
          .noDefault()
          .endRecord()

      val result = for {
        ts <- initTestServices()
        _  <- ts.program.createTopic(subject, createTopicMetadataRequest(recordWithNullTypeKey, recordWithNullTypeVal), topicDetails, true)
      } yield ()

      val fieldSchema = recordWithNullTypeKey.getField("nullableField").schema()
      result.attempt.map(_ shouldBe KeyHasNullableFieldError("nullableField", fieldSchema).asLeft)
    }

    "do not throw error on topic with key that has field of type null if streamType is 'Event'" in {
      val recordWithNullTypeKey =
        SchemaBuilder
          .record("name")
          .fields()
          .name("nullableField")
          .doc("text")
          .`type`("null")
          .noDefault()
          .endRecord()

      val recordWithNullTypeVal =
        SchemaBuilder
          .record("name")
          .fields()
          .name("nullableField")
          .doc("text")
          .`type`("null")
          .noDefault()
          .name(RequiredField.CREATED_AT)
          .doc("text")
          .`type`(LogicalTypes.timestampMillis().addToSchema(Schema.create(Schema.Type.LONG)))
          .noDefault()
          .name(RequiredField.UPDATED_AT)
          .doc("text")
          .`type`(LogicalTypes.timestampMillis().addToSchema(Schema.create(Schema.Type.LONG)))
          .noDefault()
          .endRecord()

      for {
        ts <- initTestServices()
        _  <- ts.program.createTopic(subject, createEventStreamTypeTopicMetadataRequest(recordWithNullTypeKey, recordWithNullTypeVal), topicDetails, true)
      } yield succeed
    }

    "throw error on schema evolution with illegal union logical type removal" in {
      val firstValue =
        """
          |{
          |  "type": "record",
          |  "name": "test",
          |  "fields": [
          |     {
          |        "name":"context",
          |        "default": "abc",
          |        "doc": "text",
          |        "type":[
          |                 {
          |                   "type": "string",
          |                   "logicalType": "uuid"
          |                 },
          |                 "null"
          |               ]
          |     },
          |    {
          |      "name": "createdAt",
          |      "doc": "text",
          |      "type":{
          |        "type": "long",
          |        "logicalType":"timestamp-millis"
          |      }
          |    },
          |    {
          |      "name": "updatedAt",
          |      "doc": "text",
          |      "type":{
          |        "type": "long",
          |        "logicalType":"timestamp-millis"
          |      }
          |    }
          |  ]
          |}
      """.stripMargin
      val valueEvolution =
        """
          |{
          |  "type": "record",
          |  "name": "test",
          |  "fields": [
          |     {
          |       "name": "context",
          |       "doc": "text",
          |       "default": "abc",
          |       "type": ["string", "null" ]
          |     },
          |    {
          |      "name": "createdAt",
          |      "doc": "text",
          |      "type":{
          |        "type": "long",
          |        "logicalType":"timestamp-millis"
          |      }
          |    },
          |    {
          |      "name": "updatedAt",
          |      "doc": "text",
          |      "type":{
          |        "type": "long",
          |        "logicalType":"timestamp-millis"
          |      }
          |    }
          |  ]
          |}
      """.stripMargin
      val firstValueSchema = new Schema.Parser().parse(firstValue)
      val valueSchemaEvolution = new Schema.Parser().parse(valueEvolution)

      val result = for {
        ts <- initTestServices()
        _  <- ts.program.createTopic(subject, createTopicMetadataRequest(keySchema, firstValueSchema), topicDetails, true)
        _  <- ts.program.createTopic(subject, createTopicMetadataRequest(keySchema, valueSchemaEvolution), topicDetails, true)
      } yield ()

      result.attempt.map(_ shouldBe IllegalLogicalTypeChangeError("uuid", "null", "context").asLeft)
    }

    "throw error on schema evolution with illegal union logical type addition" in {
      val firstValue =
        """
          |{
          |  "type": "record",
          |  "name": "test",
          |  "fields": [
          |     {
          |       "name": "context",
          |       "default": "abc",
          |       "type": ["string", "null" ],
          |       "doc": "text"
          |     },
          |    {
          |      "name": "createdAt",
          |      "type":{
          |        "type": "long",
          |        "logicalType":"timestamp-millis"
          |      },
          |      "doc": "text"
          |    },
          |    {
          |      "name": "updatedAt",
          |      "type":{
          |        "type": "long",
          |        "logicalType":"timestamp-millis"
          |      },
          |      "doc": "text"
          |    }
          |  ]
          |}
        """.stripMargin
      val valueEvolution =
        """
          |{
          |  "type": "record",
          |  "name": "test",
          |  "fields": [
          |     {
          |        "name":"context",
          |        "default": "abc",
          |        "doc": "text",
          |        "type":[
          |                 {
          |                   "type": "string",
          |                   "logicalType": "uuid"
          |                 },
          |                 "null"
          |               ]
          |     },
          |    {
          |      "name": "createdAt",
          |      "doc": "text",
          |      "type":{
          |        "type": "long",
          |        "logicalType":"timestamp-millis"
          |      }
          |    },
          |    {
          |      "name": "updatedAt",
          |      "doc": "text",
          |      "type":{
          |        "type": "long",
          |        "logicalType":"timestamp-millis"
          |      }
          |    }
          |  ]
          |}
        """.stripMargin

      val firstValueSchema = new Schema.Parser().parse(firstValue)
      val valueSchemaEvolution = new Schema.Parser().parse(valueEvolution)

      val result = for {
        ts <- initTestServices()
        _  <- ts.program.createTopic(subject, createTopicMetadataRequest(keySchema, firstValueSchema), topicDetails, true)
        _  <- ts.program.createTopic(subject, createTopicMetadataRequest(keySchema, valueSchemaEvolution), topicDetails, true)
      } yield ()

      result.attempt.map(_ shouldBe IllegalLogicalTypeChangeError("null", "uuid", "context").asLeft)
    }

    "throw error on schema evolution with illegal union logical type change" in {
      val firstValue =
        """
          |{
          |  "type": "record",
          |  "name": "test",
          |  "fields": [
          |     {
          |        "name":"context",
          |        "default": "abc",
          |        "doc": "text",
          |        "type":[
          |                 {
          |                   "type": "string",
          |                   "logicalType": "uuid"
          |                 },
          |                 "null"
          |               ]
          |     },
          |    {
          |      "name": "createdAt",
          |      "doc": "text",
          |      "type":{
          |        "type": "long",
          |        "logicalType":"timestamp-millis"
          |      }
          |    },
          |    {
          |      "name": "updatedAt",
          |      "doc": "text",
          |      "type":{
          |        "type": "long",
          |        "logicalType":"timestamp-millis"
          |      }
          |    }
          |  ]
          |}
        """.stripMargin
      val valueEvolution =
        """
          |{
          |  "type": "record",
          |  "name": "test",
          |  "fields": [
          |     {
          |        "name":"context",
          |        "default": "abc",
          |        "doc": "text",
          |        "type":[
          |                 {
          |                   "type": "string",
          |                   "logicalType": "date"
          |                 },
          |                 "null"
          |               ]
          |     },
          |    {
          |      "name": "createdAt",
          |      "doc": "text",
          |      "type":{
          |        "type": "long",
          |        "logicalType":"timestamp-millis"
          |      }
          |    },
          |    {
          |      "name": "updatedAt",
          |      "doc": "text",
          |      "type":{
          |        "type": "long",
          |        "logicalType":"timestamp-millis"
          |      }
          |    }
          |  ]
          |}
        """.stripMargin

      val firstValueSchema = new Schema.Parser().parse(firstValue)
      val valueSchemaEvolution = new Schema.Parser().parse(valueEvolution)

      val result = for {
        ts <- initTestServices()
        _ <- ts.program.createTopic(subject, createTopicMetadataRequest(keySchema, firstValueSchema), topicDetails, true)
        _ <- ts.program.createTopic(subject, createTopicMetadataRequest(keySchema, valueSchemaEvolution), topicDetails, true)
      } yield ()

      result.attempt.map(_ shouldBe IllegalLogicalTypeChangeError("uuid", "date", "context").asLeft)
    }

    "throw error on schema evolution with illegal key field logical type change string" in {
      val firstKey =
        """
          |{
          |  "type": "record",
          |  "name": "Date",
          |  "fields": [
          |    {
          |      "name": "keyThing",
          |      "doc": "text",
          |      "type":{
          |        "type": "string",
          |        "logicalType":"uuid"
          |      }
          |    }
          |  ]
          |}
      """.stripMargin
      val keyEvolution =
        """
          |{
          |  "type": "record",
          |  "name": "Date",
          |  "fields": [
          |    {
          |      "name": "keyThing",
          |      "doc": "text",
          |      "type":{
          |        "type": "string",
          |        "logicalType":"date"
          |      }
          |    }
          |  ]
          |}
      """.stripMargin

      val firstKeySchema = new Schema.Parser().parse(firstKey)
      val keySchemaEvolution = new Schema.Parser().parse(keyEvolution)

      val result = for {
        ts <- initTestServices()
        _  <- ts.program.createTopic(subject, createTopicMetadataRequest(firstKeySchema, valueSchema), topicDetails, true)
        _  <- ts.program.createTopic(subject, createTopicMetadataRequest(keySchemaEvolution, valueSchema), topicDetails, true)
      } yield ()

      result.attempt.map(_ shouldBe IllegalLogicalTypeChangeError("uuid", "date", "keyThing").asLeft)
    }

    "throw error on schema evolution with illegal value field logical type removal" in {
      val firstValue =
        """
          |{
          |  "type": "record",
          |  "name": "Date",
          |  "fields": [
          |    {
          |      "name": "valueThing",
          |      "doc": "text",
          |      "type":{
          |        "type": "string",
          |        "logicalType":"uuid"
          |      }
          |    },
          |    {
          |      "name": "createdAt",
          |      "doc": "text",
          |      "type":{
          |        "type": "long",
          |        "logicalType":"timestamp-millis"
          |      }
          |    },
          |    {
          |      "name": "updatedAt",
          |      "doc": "text",
          |      "type":{
          |        "type": "long",
          |        "logicalType":"timestamp-millis"
          |      }
          |    }
          |  ]
          |}
      """.stripMargin
      val valueEvolution =
        """
          |{
          |  "type": "record",
          |  "name": "Date",
          |  "fields": [
          |    {
          |      "name": "valueThing",
          |      "doc": "text",
          |      "type": "string"
          |    },
          |    {
          |      "name": "createdAt",
          |      "doc": "text",
          |      "type":{
          |        "type": "long",
          |        "logicalType":"timestamp-millis"
          |      }
          |    },
          |    {
          |      "name": "updatedAt",
          |      "doc": "text",
          |      "type":{
          |        "type": "long",
          |        "logicalType":"timestamp-millis"
          |      }
          |    }
          |  ]
          |}
      """.stripMargin

      val firstValueSchema = new Schema.Parser().parse(firstValue)
      val valueSchemaEvolution = new Schema.Parser().parse(valueEvolution)

      val result = for {
        ts <- initTestServices()
        _  <- ts.program.createTopic(subject, createTopicMetadataRequest(keySchema, firstValueSchema), topicDetails, true)
        _  <- ts.program.createTopic(subject, createTopicMetadataRequest(keySchema, valueSchemaEvolution), topicDetails, true)
      } yield ()

      result.attempt.map(_ shouldBe IllegalLogicalTypeChangeError("uuid", "null", "valueThing").asLeft)
    }

    "throw error on schema evolution with illegal value array with field logical type removal" in {
      val firstValue =
        """
          |{
          |  "type": "record",
          |  "name": "test",
          |  "fields": [
          |     {
          |       "name": "ArrayOfThings",
          |       "doc": "text",
          |       "type": {
          |         "type": "array",
          |         "items":
          |           {
          |             "logicalType": "date",
          |             "type": "int"
          |           }
          |       }
          |     },
          |    {
          |      "name": "createdAt",
          |      "doc": "text",
          |      "type":{
          |        "type": "long",
          |        "logicalType":"timestamp-millis"
          |      }
          |    },
          |    {
          |      "name": "updatedAt",
          |      "doc": "text",
          |      "type":{
          |        "type": "long",
          |        "logicalType":"timestamp-millis"
          |      }
          |    }
          |  ]
          |}
      """.stripMargin
      val valueEvolution =
        """
          |{
          |  "type": "record",
          |  "name": "test",
          |  "fields": [
          |     {
          |       "name": "ArrayOfThings",
          |       "doc": "text",
          |       "type": {
          |         "type": "array",
          |         "items":
          |           {
          |             "type": "int"
          |           }
          |       }
          |     },
          |    {
          |      "name": "createdAt",
          |      "doc": "text",
          |      "type":{
          |        "type": "long",
          |        "logicalType":"timestamp-millis"
          |      }
          |    },
          |    {
          |      "name": "updatedAt",
          |      "doc": "text",
          |      "type":{
          |        "type": "long",
          |        "logicalType":"timestamp-millis"
          |      }
          |    }
          |  ]
          |}
      """.stripMargin

      val firstValueSchema = new Schema.Parser().parse(firstValue)
      val valueSchemaEvolution = new Schema.Parser().parse(valueEvolution)

      val result = for {
        ts <- initTestServices()
        _ <- ts.program.createTopic(subject, createTopicMetadataRequest(keySchema, firstValueSchema), topicDetails, true)
        _ <- ts.program.createTopic(subject, createTopicMetadataRequest(keySchema, valueSchemaEvolution), topicDetails, true)
      } yield ()

      result.attempt.map(_ shouldBe IllegalLogicalTypeChangeError("date", "null", "ArrayOfThings").asLeft)
    }

    "throw error on schema evolution with illegal value map with field logical type removal" in {
      val firstValue =
        """
          |{
          |  "type": "record",
          |  "name": "test",
          |  "fields": [
          |     {
          |       "name": "MapOfThings",
          |       "doc": "text",
          |       "type": {
          |         "type": "map",
          |         "values":
          |           {
          |             "logicalType": "date",
          |             "type": "int"
          |           }
          |       }
          |     },
          |    {
          |      "name": "createdAt",
          |      "doc": "text",
          |      "type":{
          |        "type": "long",
          |        "logicalType":"timestamp-millis"
          |      }
          |    },
          |    {
          |      "name": "updatedAt",
          |      "doc": "text",
          |      "type":{
          |        "type": "long",
          |        "logicalType":"timestamp-millis"
          |      }
          |    }
          |  ]
          |}
      """.stripMargin
      val valueEvolution =
        """
          |{
          |  "type": "record",
          |  "name": "test",
          |  "fields": [
          |     {
          |       "name": "MapOfThings",
          |       "doc": "text",
          |       "type": {
          |         "type": "map",
          |         "values":
          |           {
          |             "type": "int"
          |           }
          |       }
          |     },
          |    {
          |      "name": "createdAt",
          |      "doc": "text",
          |      "type":{
          |        "type": "long",
          |        "logicalType":"timestamp-millis"
          |      }
          |    },
          |    {
          |      "name": "updatedAt",
          |      "doc": "text",
          |      "type":{
          |        "type": "long",
          |        "logicalType":"timestamp-millis"
          |      }
          |    }
          |  ]
          |}
      """.stripMargin

      val firstValueSchema = new Schema.Parser().parse(firstValue)
      val valueSchemaEvolution = new Schema.Parser().parse(valueEvolution)

      val result = for {
        ts <- initTestServices()
        _ <- ts.program.createTopic(subject, createTopicMetadataRequest(keySchema, firstValueSchema), topicDetails, true)
        _ <- ts.program.createTopic(subject, createTopicMetadataRequest(keySchema, valueSchemaEvolution), topicDetails, true)
      } yield ()

      result.attempt.map(_ shouldBe IllegalLogicalTypeChangeError("date", "null", "MapOfThings").asLeft)
    }

    "do not throw logical type validation error on schema evolution with no change, array" in {
      val firstValue =
        """
          |{
          |  "type": "record",
          |  "name": "test",
          |  "fields": [
          |     {
          |       "name": "ArrayOfThings",
          |       "doc": "text",
          |       "type": {
          |         "type": "array",
          |         "items":
          |           {
          |             "logicalType": "date",
          |             "type": "int"
          |           }
          |       }
          |     },
          |    {
          |      "name": "createdAt",
          |      "doc": "text",
          |      "type":{
          |        "type": "long",
          |        "logicalType":"timestamp-millis"
          |      }
          |    },
          |    {
          |      "name": "updatedAt",
          |      "doc": "text",
          |      "type":{
          |        "type": "long",
          |        "logicalType":"timestamp-millis"
          |      }
          |    }
          |  ]
          |}
      """.stripMargin
      val valueEvolution =
        """
          |{
          |  "type": "record",
          |  "name": "test",
          |  "fields": [
          |     {
          |       "name": "ArrayOfThings",
          |       "doc": "text",
          |       "type": {
          |         "type": "array",
          |         "items":
          |           {
          |             "logicalType": "date",
          |             "type": "int"
          |           }
          |       }
          |     },
          |    {
          |      "name": "createdAt",
          |      "doc": "text",
          |      "type":{
          |        "type": "long",
          |        "logicalType":"timestamp-millis"
          |      }
          |    },
          |    {
          |      "name": "updatedAt",
          |      "doc": "text",
          |      "type":{
          |        "type": "long",
          |        "logicalType":"timestamp-millis"
          |      }
          |    }
          |  ]
          |}
      """.stripMargin

      val firstValueSchema = new Schema.Parser().parse(firstValue)
      val valueSchemaEvolution = new Schema.Parser().parse(valueEvolution)

      for {
        ts <- initTestServices()
        _  <- ts.program.createTopic(subject, createTopicMetadataRequest(keySchema, firstValueSchema), topicDetails, true)
        _  <- ts.program.createTopic(subject, createTopicMetadataRequest(keySchema, valueSchemaEvolution), topicDetails, true)
      } yield succeed
    }

    "do not throw logical type validation error on schema evolution with no change, map" in {
      val firstValue =
        """
          |{
          |  "type": "record",
          |  "name": "test",
          |  "fields": [
          |     {
          |       "name": "ArrayOfThings",
          |       "doc": "text",
          |       "type": {
          |         "type": "map",
          |         "values":
          |           {
          |             "logicalType": "date",
          |             "type": "int"
          |           }
          |       }
          |     },
          |    {
          |      "name": "createdAt",
          |      "doc": "text",
          |      "type":{
          |        "type": "long",
          |        "logicalType":"timestamp-millis"
          |      }
          |    },
          |    {
          |      "name": "updatedAt",
          |      "doc": "text",
          |      "type":{
          |        "type": "long",
          |        "logicalType":"timestamp-millis"
          |      }
          |    }
          |  ]
          |}
      """.stripMargin
      val valueEvolution =
        """
          |{
          |  "type": "record",
          |  "name": "test",
          |  "fields": [
          |     {
          |       "name": "ArrayOfThings",
          |       "doc": "text",
          |       "type": {
          |         "type": "map",
          |         "values":
          |           {
          |             "logicalType": "date",
          |             "type": "int"
          |           }
          |       }
          |     },
          |    {
          |      "name": "createdAt",
          |      "doc": "text",
          |      "type":{
          |        "type": "long",
          |        "logicalType":"timestamp-millis"
          |      }
          |    },
          |    {
          |      "name": "updatedAt",
          |      "doc": "text",
          |      "type":{
          |        "type": "long",
          |        "logicalType":"timestamp-millis"
          |      }
          |    }
          |  ]
          |}
      """.stripMargin

      val firstValueSchema = new Schema.Parser().parse(firstValue)
      val valueSchemaEvolution = new Schema.Parser().parse(valueEvolution)

      for {
        ts <- initTestServices()
        _  <- ts.program.createTopic(subject, createTopicMetadataRequest(keySchema, firstValueSchema), topicDetails, true)
        _  <- ts.program.createTopic(subject, createTopicMetadataRequest(keySchema, valueSchemaEvolution), topicDetails, true)
      } yield succeed
    }

    "do not throw logical type validation error on schema evolution with no change, nested record" in {
      val firstValue =
        """
          |{
          |  "type": "record",
          |  "name": "test",
          |  "fields": [
          |     {
          |       "name": "RecordOfThings",
          |       "doc": "text",
          |       "type": {
          |         "type": "record",
          |         "name": "NestedRecord",
          |         "fields": [
          |           {
          |             "name": "address",
          |             "type": "string"
          |           }
          |         ]
          |       }
          |     },
          |    {
          |      "name": "createdAt",
          |      "doc": "text",
          |      "type":{
          |        "type": "long",
          |        "logicalType":"timestamp-millis"
          |      }
          |    },
          |    {
          |      "name": "updatedAt",
          |      "doc": "text",
          |      "type":{
          |        "type": "long",
          |        "logicalType":"timestamp-millis"
          |      }
          |    }
          |  ]
          |}
      """.stripMargin
      val valueEvolution =
        """
          |{
          |  "type": "record",
          |  "name": "test",
          |  "fields": [
          |     {
          |       "name": "RecordOfThings",
          |       "doc": "text",
          |       "type": {
          |         "type": "record",
          |         "name": "NestedRecord",
          |         "fields": [
          |           {
          |             "name": "address",
          |             "type": "string"
          |           }
          |         ]
          |       }
          |     },
          |    {
          |      "name": "createdAt",
          |      "doc": "text",
          |      "type":{
          |        "type": "long",
          |        "logicalType":"timestamp-millis"
          |      }
          |    },
          |    {
          |      "name": "updatedAt",
          |      "doc": "text",
          |      "type":{
          |        "type": "long",
          |        "logicalType":"timestamp-millis"
          |      }
          |    }
          |  ]
          |}
      """.stripMargin

      val firstValueSchema = new Schema.Parser().parse(firstValue)
      val valueSchemaEvolution = new Schema.Parser().parse(valueEvolution)

      for {
        ts <- initTestServices()
        _  <- ts.program.createTopic(subject, createTopicMetadataRequest(keySchema, firstValueSchema), topicDetails, true)
        _  <- ts.program.createTopic(subject, createTopicMetadataRequest(keySchema, valueSchemaEvolution), topicDetails, true)
      } yield succeed
    }

    "throw error on schema evolution with illegal key field logical type change within a nested record" in {
      val firstKey =
        """
          |{
          |  "type": "record",
          |  "name": "test",
          |  "fields": [
          |     {
          |       "name": "RecordOfThings",
          |       "doc": "text",
          |       "type": {
          |         "type": "record",
          |         "name": "NestedRecord",
          |         "fields": [
          |           {
          |             "name": "address",
          |             "type": {
          |               "type": "string",
          |               "logicalType": "uuid"
          |             }
          |           }
          |         ]
          |       }
          |     }
          |  ]
          |}
      """.stripMargin
      val keyEvolution =
        """
          |{
          |  "type": "record",
          |  "name": "test",
          |  "fields": [
          |     {
          |       "name": "RecordOfThings",
          |       "doc": "text",
          |       "type": {
          |         "type": "record",
          |         "name": "NestedRecord",
          |         "fields": [
          |           {
          |             "name": "address",
          |             "type": "string"
          |           }
          |         ]
          |       }
          |     }
          |  ]
          |}
      """.stripMargin

      val firstKeySchema = new Schema.Parser().parse(firstKey)
      val keySchemaEvolution = new Schema.Parser().parse(keyEvolution)

      val result = for {
        ts <- initTestServices()
        _ <- ts.program.createTopic(subject, createTopicMetadataRequest(firstKeySchema, valueSchema), topicDetails, true)
        _ <- ts.program.createTopic(subject, createTopicMetadataRequest(keySchemaEvolution, valueSchema), topicDetails, true)
      } yield ()

      result.attempt.map(_ shouldBe IllegalLogicalTypeChangeError("uuid", "null", "address").asLeft)
    }

    "throw error on schema evolution with illegal key field logical type change" in {
      val firstKey =
        """
          |{
          |  "type": "record",
          |  "name": "Date",
          |  "fields": [
          |    {
          |      "name": "keyThing",
          |      "doc": "text",
          |      "type":{
          |        "type": "long",
          |        "logicalType":"timestamp-millis"
          |      }
          |    }
          |  ]
          |}
      """.stripMargin
      val keyEvolution =
        """
          |{
          |  "type": "record",
          |  "name": "Date",
          |  "fields": [
          |    {
          |      "name": "keyThing",
          |      "doc": "text",
          |      "type":{
          |        "type": "long",
          |        "logicalType":"timestamp-micros"
          |      }
          |    }
          |  ]
          |}
      """.stripMargin

      val firstKeySchema = new Schema.Parser().parse(firstKey)
      val keySchemaEvolution = new Schema.Parser().parse(keyEvolution)

      val result = for {
        ts <- initTestServices()
        _  <- ts.program.createTopic(subject, createTopicMetadataRequest(firstKeySchema, valueSchema), topicDetails, true)
        _  <- ts.program.createTopic(subject, createTopicMetadataRequest(keySchemaEvolution, valueSchema), topicDetails, true)
      } yield ()

      result.attempt.map(_ shouldBe IllegalLogicalTypeChangeError("timestamp-millis", "timestamp-micros", "keyThing").asLeft)
    }

    "throw error on schema evolution with illegal value field logical type change" in {
      val firstValue =
        """
          |{
          |  "type": "record",
          |  "name": "Date",
          |  "fields": [
          |    {
          |      "name": "valueThing",
          |      "doc": "text",
          |      "type":{
          |        "type": "long",
          |        "logicalType":"timestamp-millis"
          |      }
          |    },
          |    {
          |      "name": "createdAt",
          |      "doc": "text",
          |      "type":{
          |        "type": "long",
          |        "logicalType":"timestamp-millis"
          |      }
          |    },
          |    {
          |      "name": "updatedAt",
          |      "doc": "text",
          |      "type":{
          |        "type": "long",
          |        "logicalType":"timestamp-millis"
          |      }
          |    }
          |  ]
          |}
      """.stripMargin
      val valueEvolution =
        """
          |{
          |  "type": "record",
          |  "name": "Date",
          |  "fields": [
          |    {
          |      "name": "valueThing",
          |      "doc": "text",
          |      "type":{
          |        "type": "long",
          |        "logicalType":"timestamp-micros"
          |      }
          |    },
          |    {
          |      "name": "createdAt",
          |      "doc": "text",
          |      "type":{
          |        "type": "long",
          |        "logicalType":"timestamp-millis"
          |      }
          |    },
          |    {
          |      "name": "updatedAt",
          |      "doc": "text",
          |      "type":{
          |        "type": "long",
          |        "logicalType":"timestamp-millis"
          |      }
          |    }
          |  ]
          |}
      """.stripMargin

      val firstValueSchema = new Schema.Parser().parse(firstValue)
      val valueSchemaEvolution = new Schema.Parser().parse(valueEvolution)

      val result = for {
        ts <- initTestServices()
        _  <- ts.program.createTopic(subject, createTopicMetadataRequest(keySchema, firstValueSchema), topicDetails, true)
        _  <- ts.program.createTopic(subject, createTopicMetadataRequest(keySchema, valueSchemaEvolution), topicDetails, true)
      } yield ()

      result.attempt.map(_ shouldBe IllegalLogicalTypeChangeError("timestamp-millis", "timestamp-micros", "valueThing").asLeft)
    }

    "throw error on schema evolution with illegal key field logical type addition" in {
      val firstKey =
        """
          |{
          |  "type": "record",
          |  "name": "Date",
          |  "namespace": "dvs.data_platform.dvs_sandbox",
          |  "fields": [
          |    {
          |      "name": "valueThing",
          |      "doc": "text",
          |      "type": "string"
          |    }
          |  ]
          |}
      """.stripMargin
      val keyEvolution =
        """
          |{
          |  "type": "record",
          |  "name": "Date",
          |  "namespace": "dvs.data_platform.dvs_sandbox",
          |  "fields": [
          |    {
          |      "name": "valueThing",
          |      "doc": "text",
          |      "type":{
          |        "type": "string",
          |        "logicalType":"uuid"
          |      }
          |    }
          |  ]
          |}
      """.stripMargin

      val firstKeySchema = new Schema.Parser().parse(firstKey)
      val keySchemaEvolution = new Schema.Parser().parse(keyEvolution)

      val result = for {
        ts <- initTestServices()
        _  <- ts.program.createTopic(subject, createTopicMetadataRequest(firstKeySchema, valueSchema), topicDetails, true)
        _  <- ts.program.createTopic(subject, createTopicMetadataRequest(keySchemaEvolution, valueSchema), topicDetails, true)
      } yield ()

      result.attempt.map(_ shouldBe IllegalLogicalTypeChangeError("null", "uuid", "valueThing").asLeft)
    }

    "throw error on schema evolution with illegal value field logical type addition" in {
      val firstValue =
        """
          |{
          |  "type": "record",
          |  "name": "Date",
          |  "namespace": "dvs.data_platform.dvs_sandbox",
          |  "fields": [
          |    {
          |      "name": "valueThing",
          |      "doc": "text",
          |      "type": "string"
          |    },
          |    {
          |      "name": "createdAt",
          |      "doc": "text",
          |      "type":{
          |        "type": "long",
          |        "logicalType":"timestamp-millis"
          |      }
          |    },
          |    {
          |      "name": "updatedAt",
          |      "doc": "text",
          |      "type":{
          |        "type": "long",
          |        "logicalType":"timestamp-millis"
          |      }
          |    }
          |  ]
          |}
      """.stripMargin
      val valueEvolution =
        """
          |{
          |  "type": "record",
          |  "name": "Date",
          |  "namespace": "dvs.data_platform.dvs_sandbox",
          |  "fields": [
          |    {
          |      "name": "valueThing",
          |      "doc": "text",
          |      "type":{
          |        "type": "string",
          |        "logicalType":"uuid"
          |      }
          |    },
          |    {
          |      "name": "createdAt",
          |      "doc": "text",
          |      "type":{
          |        "type": "long",
          |        "logicalType":"timestamp-millis"
          |      }
          |    },
          |    {
          |      "name": "updatedAt",
          |      "doc": "text",
          |      "type":{
          |        "type": "long",
          |        "logicalType":"timestamp-millis"
          |      }
          |    }
          |  ]
          |}
      """.stripMargin

      val firstValueSchema = new Schema.Parser().parse(firstValue)
      val valueSchemaEvolution = new Schema.Parser().parse(valueEvolution)

      val result = for {
        ts <- initTestServices()
        _  <- ts.program.createTopic(subject, createTopicMetadataRequest(keySchema, firstValueSchema), topicDetails, true)
        _  <- ts.program.createTopic(subject, createTopicMetadataRequest(keySchema, valueSchemaEvolution), topicDetails, true)
      } yield ()

      result.attempt.map(_ shouldBe IllegalLogicalTypeChangeError("null", "uuid", "valueThing").asLeft)
    }

    "do not throw error on legal schema evolution with enum" in {
      val firstValue =
        """
          |{
          |  "type": "record",
          |  "name": "Date",
          |  "namespace": "dvs.data_platform.dvs_sandbox",
          |  "fields": [
          |    {
          |			"name": "testEnum",
          |     "doc": "text",
          |			"type": {
          |            "type": "enum",
          |            "name": "test_type",
          |            "symbols": ["test1", "test2"]
          |        }
          |		},
          |    {
          |      "name": "createdAt",
          |      "doc": "text",
          |      "type":{
          |        "type": "long",
          |        "logicalType":"timestamp-millis"
          |      }
          |    },
          |    {
          |      "name": "updatedAt",
          |      "doc": "text",
          |      "type":{
          |        "type": "long",
          |        "logicalType":"timestamp-millis"
          |      }
          |    }
          |  ]
          |}
      """.stripMargin
      val valueEvolution =
        """
          |{
          |  "type": "record",
          |  "name": "Date",
          |  "namespace": "dvs.data_platform.dvs_sandbox",
          |  "fields": [
          |    {
          |			"name": "testEnum",
          |     "doc": "text",
          |			"type": {
          |            "type": "enum",
          |            "name": "test_type",
          |            "symbols": ["test1", "test2"]
          |        }
          |		},
          |    {
          |      "name": "createdAt",
          |      "doc": "text",
          |      "type":{
          |        "type": "long",
          |        "logicalType":"timestamp-millis"
          |      }
          |    },
          |    {
          |      "name": "updatedAt",
          |      "doc": "text",
          |      "type":{
          |        "type": "long",
          |        "logicalType":"timestamp-millis"
          |      }
          |    }
          |  ]
          |}
      """.stripMargin

      val firstValueSchema = new Schema.Parser().parse(firstValue)
      val valueSchemaEvolution = new Schema.Parser().parse(valueEvolution)

      for {
        ts <- initTestServices()
        _  <- ts.program.createTopic(subject, createTopicMetadataRequest(keySchema, firstValueSchema), topicDetails, true)
        _  <- ts.program.createTopic(subject, createTopicMetadataRequest(keySchema, valueSchemaEvolution), topicDetails, true)
      } yield succeed
    }

    "throw error on value schema evolution with missing required field doc" in {
      val value =
        """
          |{
          |  "type": "record",
          |  "name": "Date",
          |  "fields": [
          |      {
          |      "name": "updatedAt",
          |      "doc": "text",
          |      "type":{
          |        "type": "long",
          |        "logicalType":"timestamp-millis"
          |      }
          |    },
          |    {
          |      "name": "createdAt",
          |      "type":{
          |        "type": "long",
          |        "logicalType":"timestamp-millis"
          |      }
          |    }
          |  ]
          |}
      """.stripMargin

      val valueSchema = new Schema.Parser().parse(value)

      val result = for {
        ts <- initTestServices()
        _  <- ts.program.createTopic(subject, createTopicMetadataRequest(getSchema("key"), valueSchema), topicDetails, true)
      } yield ()

      result.attempt.map(_ shouldBe RequiredSchemaValueFieldMissingError(RequiredField.DOC, valueSchema, "Entity").asLeft)
    }

    "throw error on value schema evolution with missing required fields updatedAt" in {
      val value =
        """
          |{
          |  "type": "record",
          |  "name": "Date",
          |  "fields": [
          |      {
          |      "name": "createdAt",
          |      "doc": "text",
          |      "type":{
          |        "type": "long",
          |        "logicalType":"timestamp-millis"
          |      }
          |    }
          |  ]
          |}
      """.stripMargin

      val valueSchema = new Schema.Parser().parse(value)

      val result = for {
        ts <- initTestServices()
        _  <- ts.program.createTopic(subject, createTopicMetadataRequest(getSchema("key"), valueSchema), topicDetails, true)
      } yield ()

      result.attempt.map(_ shouldBe RequiredSchemaValueFieldMissingError(RequiredField.UPDATED_AT, valueSchema, "Entity").asLeft)
    }

    "successfully validate topic schema with value that has field of type union [null, ...]" in {
      val union = SchemaBuilder.unionOf().nullType().and().stringType().endUnion()
      val recordWithNullDefault =
        SchemaBuilder
          .record("name")
          .fields()
          .name("nullableUnion")
          .doc("text")
          .`type`(union)
          .withDefault(null)
          .name(RequiredField.CREATED_AT)
          .doc("text")
          .`type`(LogicalTypes.timestampMillis().addToSchema(Schema.create(Schema.Type.LONG)))
          .noDefault()
          .name(RequiredField.UPDATED_AT)
          .doc("text")
          .`type`(LogicalTypes.timestampMillis().addToSchema(Schema.create(Schema.Type.LONG)))
          .noDefault()
          .endRecord()

      for {
        ts <- Resource.eval(initTestServices())
        _  <- ts.program.registerSchemas(subject ,keySchema, recordWithNullDefault)
        _  <- ts.program.createTopicResource(subject, topicDetails)
        _  <- Resource.eval(ts.program.createTopicFromMetadataOnly(subject, createTopicMetadataRequest(keySchema, recordWithNullDefault), true))
      } yield succeed
    }

    "successfully validate topic schema with value that has field of type null" in {
      val recordWithNullType =
        SchemaBuilder
          .record("name")
          .fields()
          .name("nullableField")
          .doc("text")
          .`type`("null")
          .noDefault()
          .name(RequiredField.CREATED_AT)
          .doc("text")
          .`type`(LogicalTypes.timestampMillis().addToSchema(Schema.create(Schema.Type.LONG)))
          .noDefault()
          .name(RequiredField.UPDATED_AT)
          .doc("text")
          .`type`(LogicalTypes.timestampMillis().addToSchema(Schema.create(Schema.Type.LONG)))
          .noDefault()
          .endRecord()

      for {
        ts <- Resource.eval(initTestServices())
        _  <- ts.program.registerSchemas(subject, keySchema, recordWithNullType)
        _  <- ts.program.createTopicResource(subject, topicDetails)
        _  <- Resource.eval(ts.program.createTopicFromMetadataOnly(subject, createTopicMetadataRequest(keySchema, recordWithNullType), true))
      } yield succeed
    }

    "successfully validate topic schema with key that has field of type union [not null, not null]" in {
      val union = SchemaBuilder.unionOf().intType().and().stringType().endUnion()
      val recordWithNullDefault =
        SchemaBuilder
          .record("name")
          .fields()
          .name("nullableUnion")
          .doc("text")
          .`type`(union)
          .withDefault(5)
          .endRecord()

      for {
        ts <- Resource.eval(initTestServices())
        _  <- ts.program.registerSchemas(subject, recordWithNullDefault, valueSchema)
        _  <- ts.program.createTopicResource(subject, topicDetails)
        _  <- Resource.eval(ts.program.createTopicFromMetadataOnly(subject, createTopicMetadataRequest(recordWithNullDefault, valueSchema), true))
      } yield succeed
    }

    "successfully evolve schema which had mismatched types in past version" ignore {
      val mismatchedValueSchema =
        SchemaBuilder
          .record("name")
          .fields()
          .name("isTrue")
          .doc("text")
          .`type`().booleanType().noDefault()
          .name(RequiredField.CREATED_AT)
          .doc("text")
          .`type`(LogicalTypes.timestampMillis().addToSchema(Schema.create(Schema.Type.LONG)))
          .noDefault()
          .name(RequiredField.UPDATED_AT)
          .doc("text")
          .`type`(LogicalTypes.timestampMillis().addToSchema(Schema.create(Schema.Type.LONG)))
          .noDefault()
          .endRecord()
      val mismatchedValueSchemaEvolution =
        SchemaBuilder
          .record("name")
          .fields()
          .name("isTrue")
          .doc("text")
          .`type`().booleanType().noDefault().nullableInt("nullInt", 12)
          .name(RequiredField.CREATED_AT)
          .doc("text")
          .`type`(LogicalTypes.timestampMillis().addToSchema(Schema.create(Schema.Type.LONG)))
          .noDefault()
          .name(RequiredField.UPDATED_AT)
          .doc("text")
          .`type`(LogicalTypes.timestampMillis().addToSchema(Schema.create(Schema.Type.LONG)))
          .noDefault()
          .endRecord()

      for {
        ts <- Resource.eval(initTestServices())
        _ <- ts.program.registerSchemas(subject ,keySchema, mismatchedValueSchema)
        _ <- ts.program.createTopicResource(subject, topicDetails)
        _ <- Resource.eval(ts.program.createTopicFromMetadataOnly(subject, createTopicMetadataRequest(keySchema, mismatchedValueSchema), true))
        _ <- Resource.eval(ts.program.createTopic(subject, createTopicMetadataRequest(keySchema, mismatchedValueSchemaEvolution), topicDetails, true))
      } yield succeed
    }

    "throw error if key schema is not registered as record type before creating topic from metadata only" in {
      val incorrectKeySchema = new Schema.Parser().parse("""
                                                           |{
                                                           |	"type": "string"
                                                           |}""".stripMargin)
      val result = for {
        ts <- Resource.eval(initTestServices())
        _  <- ts.program.registerSchemas(subject, incorrectKeySchema, valueSchema)
        _  <- ts.program.createTopicResource(subject, topicDetails)
        _  <- Resource.eval(ts.program.createTopicFromMetadataOnly(subject, createTopicMetadataRequest(incorrectKeySchema, valueSchema)))
      } yield ()

      result.attempt.map(_ shouldBe TopicSchemaError.InvalidSchemaTypeError.asLeft)
    }

    "throw error if value schema is not registered as record type before creating topic from metadata only" in {
      val incorrectValueSchema = new Schema.Parser().parse("""
                                                             |{
                                                             |	"type": "string"
                                                             |}""".stripMargin)
      val result = for {
        ts <- Resource.eval(initTestServices())
        _  <- ts.program.registerSchemas(subject, keySchema, incorrectValueSchema)
        _  <- ts.program.createTopicResource(subject, topicDetails)
        _  <- Resource.eval(ts.program.createTopicFromMetadataOnly(subject, createTopicMetadataRequest(keySchema, incorrectValueSchema)))
      } yield ()

      result.attempt.map(_ shouldBe TopicSchemaError.InvalidSchemaTypeError.asLeft)
    }

    "successfully creating topic from metadata only where key and value schemas are records" in {
      for {
        ts <- Resource.eval(initTestServices())
        _  <- ts.program.registerSchemas(subject ,keySchema, valueSchema)
        _  <- ts.program.createTopicResource(subject, topicDetails)
        _  <- Resource.eval(ts.program.createTopicFromMetadataOnly(subject, topicMetadataRequest))
      } yield succeed
    }

    "throw error creating topic from metadata only where topic doesn't exist" in {
      val result = for {
        ts <- initTestServices()
        _  <- ts.program.createTopicFromMetadataOnly(subject, createTopicMetadataRequest(keySchema, valueSchema))
      } yield ()

      result.attempt.map(_ shouldBe MetadataOnlyTopicDoesNotExist(subject.value).asLeft)
    }


    "throw error of schema nullable values don't have default value" in {
      val union = SchemaBuilder.unionOf().nullType().and().stringType().endUnion()
      val nullableValue = SchemaBuilder
                          .record("val")
                          .fields()
                          .name("itsnullable")
                          .doc("text")
                          .`type`(union)
                          .noDefault()
                          .name(RequiredField.CREATED_AT)
                          .doc("text")
                          .`type`(LogicalTypes.timestampMillis().addToSchema(Schema.create(Schema.Type.LONG)))
                          .noDefault()
                          .name(RequiredField.UPDATED_AT)
                          .doc("text")
                          .`type`(LogicalTypes.timestampMillis().addToSchema(Schema.create(Schema.Type.LONG)))
                          .noDefault()
                          .endRecord()

      val result = for {
        ts <- initTestServices()
        _  <- ts.program.createTopic(subject, createTopicMetadataRequest(keySchema, nullableValue), topicDetails, true)
      } yield ()

      result.attempt.map(_ shouldBe NullableFieldWithoutDefaultValueError("itsnullable", nullableValue.getFields.asScala.head.schema()).asLeft)
    }

    "do not throw error on topic with key that has field with non-record type if topic contains KSQL tag" in {
      val stringType =
        """
          |{
          |  "type": "string",
          |  "doc": "text",
          |  "name": "test"
          |}
        """.stripMargin
      val stringTypeKeySchema = new Schema.Parser().parse(stringType)
      for {
        ts <- initTestServices()
        _  <- ts.program.createTopic(subject,
          createEventStreamTypeTopicMetadataRequest(stringTypeKeySchema, valueSchema, tags = List("KSQL")),
          topicDetails)
      } yield succeed
    }

    "throw error on topic with key that has field with non-record type if topic doesn't contain KSQL tag" in {
      val stringType =
        """
          |{
          |  "type": "string",
          |  "doc": "text",
          |  "name": "test"
          |}
        """.stripMargin
      val stringTypeKeySchema = new Schema.Parser().parse(stringType)
      val result = for {
        ts <- initTestServices()
        _  <- ts.program.createTopic(subject,
          createEventStreamTypeTopicMetadataRequest(stringTypeKeySchema, valueSchema),
          topicDetails)
      } yield ()

      result.attempt.map(_ shouldBe InvalidSchemaTypeError.asLeft)
    }

    "throw error if schema with key that has field of logical type iso-datetime" in {
      val key =
        """
          |{
          |  "type": "record",
          |  "name": "Date",
          |  "fields": [
          |    {
          |      "name": "timestamp",
          |      "doc": "text",
          |      "type":{
          |        "type": "string",
          |        "logicalType": "iso-datetime"
          |      }
          |    }
          |  ]
          |}
      """.stripMargin
      val keySchema = new Schema.Parser().parse(key)

      val result = for {
        ts <- initTestServices()
        _ <- ts.program.createTopic(
          subject,
          createTopicMetadataRequest(keySchema, valueSchema),
          topicDetails,
          true
        )
      } yield ()

      result.attempt.map(_ shouldBe UnsupportedLogicalType(keySchema.getField("timestamp"), "iso-datetime").asLeft)
    }

    "throw error if schema with value that has field of logical type iso-datetime" in {
      val value =
        """
          |{
          |  "type": "record",
          |  "name": "Date",
          |  "fields": [
          |    {
          |      "name": "timestamp",
          |      "type":{
          |        "type": "string",
          |        "logicalType": "iso-datetime"
          |      },
          |      "doc": "text"
          |    },
          |    {
          |      "name": "createdAt",
          |      "type":{
          |        "type": "long",
          |        "logicalType":"timestamp-millis"
          |      },
          |      "doc": "text"
          |    },
          |    {
          |      "name": "updatedAt",
          |      "type":{
          |        "type": "long",
          |        "logicalType":"timestamp-millis"
          |      },
          |      "doc": "text"
          |    }
          |  ]
          |}
      """.stripMargin
      val valueSchema = new Schema.Parser().parse(value)

      val result = for {
        ts <- initTestServices()
        _ <- ts.program.createTopic(
          subject,
          createTopicMetadataRequest(keySchema, valueSchema),
          topicDetails,
          true
        )
      } yield ()

      result.attempt.map(_ shouldBe UnsupportedLogicalType(valueSchema.getField("timestamp"), "iso-datetime").asLeft)
    }

<<<<<<< HEAD
    "_validations field is NOT populated if an existing topic does not have it" in {
      for {
        publishTo             <- Ref[IO].of(Map.empty[String, (GenericRecord, Option[GenericRecord], Option[Headers])])
        consumeFrom           <- Ref[IO].of(Map.empty[Subject, TopicMetadataContainer])
        metadata              <- IO(new TestMetadataAlgebraWithPublishTo(consumeFrom))
        _                     <- metadata.addToMetadata(subject, topicMetadataRequest)
        ts                    <- initTestServices(new TestKafkaClientAlgebraWithPublishTo(publishTo).some, metadata.some)
        _                     <- ts.program.createTopic(subject, topicMetadataRequest, topicDetails, withRequiredFields = true)
        published             <- publishTo.get
        expectedTopicMetadata <- TopicMetadataV2.encode[IO](topicMetadataKey, Some(topicMetadataValue)) // NOTE: _validations empty in topicMetadataValue
      } yield {
        published shouldBe Map(metadataTopic -> (expectedTopicMetadata._1, expectedTopicMetadata._2, None))
      }
    }

    "_validations field is NOT populated via the validations field in the create topic request" in {
      val requestWithEmptyValidations = createTopicMetadataRequest(keySchema, valueSchema, validations = Some(NewMetadataV2Validation.values.toList))

      for {
        publishTo             <- Ref[IO].of(Map.empty[String, (GenericRecord, Option[GenericRecord], Option[Headers])])
        consumeFrom           <- Ref[IO].of(Map.empty[Subject, TopicMetadataContainer])
        metadata              <- IO(new TestMetadataAlgebraWithPublishTo(consumeFrom))
        _                     <- metadata.addToMetadata(subject, topicMetadataRequest)
        ts                    <- initTestServices(new TestKafkaClientAlgebraWithPublishTo(publishTo).some, metadata.some)
        _                     <- ts.program.createTopic(subject, requestWithEmptyValidations, topicDetails, withRequiredFields = true)
        published             <- publishTo.get
        expectedTopicMetadata <- TopicMetadataV2.encode[IO](topicMetadataKey, Some(topicMetadataValue)) // NOTE: _validations empty in topicMetadataValue
      } yield {
        published shouldBe Map(metadataTopic -> (expectedTopicMetadata._1, expectedTopicMetadata._2, None))
      }
    }

    "_validations field is populated for a new topic" in {
      for {
        publishTo             <- Ref[IO].of(Map.empty[String, (GenericRecord, Option[GenericRecord], Option[Headers])])
        consumeFrom           <- Ref[IO].of(Map.empty[Subject, TopicMetadataContainer])
        metadata              <- IO(new TestMetadataAlgebraWithPublishTo(consumeFrom))
        ts                    <- initTestServices(new TestKafkaClientAlgebraWithPublishTo(publishTo).some, metadata.some)
        _                     <- ts.program.createTopic(subject, topicMetadataRequest, topicDetails, withRequiredFields = true)
        published             <- publishTo.get
        expectedTopicMetadata <- TopicMetadataV2.encode[IO](
          topicMetadataKey,
          Some(topicMetadataValue.copy(_validations = Some(NewMetadataV2Validation.values.toList)))) // NOTE: _validations populated in topicMetadataValue
      } yield {
        published shouldBe Map(metadataTopic -> (expectedTopicMetadata._1, expectedTopicMetadata._2, None))
      }
    }

    "_validations field will remain populated if an existing topic already has it" in {
      for {
        publishTo             <- Ref[IO].of(Map.empty[String, (GenericRecord, Option[GenericRecord], Option[Headers])])
        consumeFrom           <- Ref[IO].of(Map.empty[Subject, TopicMetadataContainer])
        metadata              <- IO(new TestMetadataAlgebraWithPublishTo(consumeFrom))
        ts                    <- initTestServices(new TestKafkaClientAlgebraWithPublishTo(publishTo).some, metadata.some)
        _                     <- ts.program.createTopic(subject, topicMetadataRequest, topicDetails, withRequiredFields = true)
        publishedFirst        <- publishTo.get
        _                     <- ts.program.createTopic(subject, topicMetadataRequest, topicDetails, withRequiredFields = true)
        publishedSecond       <- publishTo.get
        expectedTopicMetadata <- TopicMetadataV2.encode[IO] (
          topicMetadataKey,
          Some(topicMetadataValue.copy(_validations = Some(NewMetadataV2Validation.values.toList)))) // NOTE: _validations populated in topicMetadataValue

      } yield {
        publishedFirst shouldBe Map(metadataTopic -> (expectedTopicMetadata._1, expectedTopicMetadata._2, None))
        publishedSecond shouldBe Map(metadataTopic -> (expectedTopicMetadata._1, expectedTopicMetadata._2, None))
      }
    }

=======
>>>>>>> 78fb50c9
    def createTopic(createdAtDefaultValue: Option[Long], updatedAtDefaultValue: Option[Long])(implicit createdDate: Instant) =
      for {
        m <- TestMetadataAlgebra()
        _ <- TopicUtils.updateTopicMetadata(List(subject.value), m, createdDate)
        ts <- initTestServices(metadataAlgebraOpt = Some(m))
        _ <- ts.program.createTopic(subject, createTopicMetadataRequest(createdAtDefaultValue, updatedAtDefaultValue), topicDetails, true)
      } yield ()
  }

  type Record = (GenericRecord, Option[GenericRecord], Option[Headers])

  private final class TestKafkaClientAlgebraWithPublishTo(publishTo: Ref[IO, Map[TopicName, Record]], failOnPublish: Boolean = false)
    extends KafkaClientAlgebra[IO] {

    override def consumeSafelyStringKeyMessagesWithOffsetInfo(topicName: TopicName, consumerGroup: ConsumerGroup, commitOffsets: Boolean): fs2.Stream[IO, Either[Throwable, ((Option[String], Option[GenericRecord], Option[Headers]), (Partition, Offset))]] = fs2.Stream.empty

    override def publishMessage(record: Record, topicName: TopicName): IO[Either[PublishError, PublishResponse]] =
      if (failOnPublish) {
        IO.pure(Left(PublishError.Timeout))
      } else {
        publishTo.update(_ + (topicName -> record)).map(_ => PublishResponse(0, 0)).attemptNarrow[PublishError]
      }

    override def consumeMessages(topicName: TopicName, consumerGroup: String, commitOffsets: Boolean): fs2.Stream[IO, Record] = fs2.Stream.empty

    override def publishStringKeyMessage(record: (Option[String], Option[GenericRecord], Option[Headers]), topicName: TopicName): IO[Either[PublishError, PublishResponse]] = ???

    override def consumeStringKeyMessages(topicName: TopicName, consumerGroup: ConsumerGroup, commitOffsets: Boolean): fs2.Stream[IO, (Option[String], Option[GenericRecord], Option[Headers])] = ???

    override def withProducerRecordSizeLimit(sizeLimitBytes: Long): IO[KafkaClientAlgebra[IO]] = ???

    override def consumeSafelyMessages(topicName: TopicName, consumerGroup: ConsumerGroup, commitOffsets: Boolean): fs2.Stream[IO, Either[Throwable, (GenericRecord, Option[GenericRecord], Option[Headers])]] = fs2.Stream.empty

    override def consumeSafelyWithOffsetInfo(topicName: TopicName, consumerGroup: ConsumerGroup, commitOffsets: Boolean): fs2.Stream[IO, Either[Throwable, ((GenericRecord, Option[GenericRecord], Option[Headers]), (Partition, Offset))]] = fs2.Stream.empty

    override def consumeMessagesWithOffsetInfo(topicName: TopicName, consumerGroup: ConsumerGroup, commitOffsets: Boolean): fs2.Stream[IO, ((GenericRecord, Option[GenericRecord], Option[Headers]), (Partition, hydra.kafka.algebras.KafkaClientAlgebra.Offset))] = fs2.Stream.empty

    override def consumeStringKeyMessagesWithOffsetInfo(topicName: TopicName, consumerGroup: ConsumerGroup, commitOffsets: Boolean): fs2.Stream[IO, ((Option[String], Option[GenericRecord], Option[Headers]), (Partition, hydra.kafka.algebras.KafkaClientAlgebra.Offset))] = fs2.Stream.empty

    override def streamStringKeyFromGivenPartitionAndOffset(topicName: TopicName, consumerGroup: ConsumerGroup, commitOffsets: Boolean, topicAndPartition: List[(TopicPartition, Offset)]): fs2.Stream[IO, ((Option[String], Option[GenericRecord], Option[Headers]), (Partition, Offset), Timestamp)] = ???

    override def streamAvroKeyFromGivenPartitionAndOffset(topicName: TopicName, consumerGroup: ConsumerGroup, commitOffsets: Boolean, topicAndPartition: List[(TopicPartition, Offset)]): fs2.Stream[IO, ((GenericRecord, Option[GenericRecord], Option[Headers]), (Partition, Offset), Timestamp)] = ???
  }

  private final class TestMetadataAlgebraWithPublishTo(consumeFrom: Ref[IO, Map[Subject, TopicMetadataContainer]]) extends MetadataAlgebra[IO] {
    override def getMetadataFor(subject: Subject): IO[Option[MetadataAlgebra.TopicMetadataContainer]] = consumeFrom.get.map(_.get(subject))

    override def getAllMetadata: IO[List[MetadataAlgebra.TopicMetadataContainer]] = ???

    def addToMetadata(subject: Subject, t: TopicMetadataV2Request): IO[Unit] =
      consumeFrom.update(_ + (subject -> TopicMetadataContainer(TopicMetadataV2Key(subject), t.toValue, None, None)))
  }
}

object CreateTopicProgramSpec extends NotificationsTestSuite {
  val keySchema     = getSchema("key")
  val valueSchema   = getSchema("val")
  val metadataTopic = "dvs.test-metadata-topic"

  val subject              = Subject.createValidated("dvs.subject").get
  val topicMetadataRequest = createTopicMetadataRequest(keySchema, valueSchema)
  val topicDetails         = TopicDetails(1, 1, 1)
  val topicMetadataKey     = TopicMetadataV2Key(subject)
  val topicMetadataValue   = topicMetadataRequest.toValue

  val defaultLoopHoleCutoffDate: Instant = Instant.parse("2023-07-05T00:00:00Z")

  implicit val contextShift: ContextShift[IO]   = IO.contextShift(ExecutionContext.global)
  implicit val concurrentEffect: Concurrent[IO] = IO.ioConcurrentEffect
  implicit val timer: Timer[IO]                 = IO.timer(ExecutionContext.global)

  implicit private def unsafeLogger[F[_]: Sync]: SelfAwareStructuredLogger[F] = Slf4jLogger.getLogger[F]

  implicit private def addOptionalDefaultValue[R](gd: GenericDefault[R]): CustomGenericDefault[R] = new CustomGenericDefault[R](gd)

  case class TestServices(program: CreateTopicProgram[IO], schemaRegistry: SchemaRegistry[IO], kafka: KafkaAdminAlgebra[IO])

  def initTestServices(kafkaClientOpt: Option[KafkaClientAlgebra[IO]] = None,
                       metadataAlgebraOpt: Option[MetadataAlgebra[IO]] = None,
                       schemaRegistry: Option[SchemaRegistry[IO]] = None,
                       retryPolicy: RetryPolicy[IO] = RetryPolicies.alwaysGiveUp): IO[TestServices] = {
    for {
      defaultSchemaRegistry <- SchemaRegistry.test[IO]
      kafka                 <- KafkaAdminAlgebra.test[IO]()
      defaultKafkaClient    <- KafkaClientAlgebra.test[IO]
      kafkaClient           = kafkaClientOpt.getOrElse(defaultKafkaClient)
      defaultMetadata       <- metadataAlgebraF(metadataTopic, defaultSchemaRegistry, kafkaClient)
    } yield {
      val createTopicProgram =
        CreateTopicProgram.make[IO](
          schemaRegistry.getOrElse(defaultSchemaRegistry),
          kafka,
          kafkaClient,
          retryPolicy,
          Subject.createValidated(metadataTopic).get,
          metadataAlgebraOpt.getOrElse(defaultMetadata),
          defaultLoopHoleCutoffDate
        )

      TestServices(createTopicProgram, defaultSchemaRegistry, kafka)
    }
  }

  def metadataAlgebraF(metadataTopic: String,
                       schemaRegistry: SchemaRegistry[IO],
                       kafkaClient: KafkaClientAlgebra[IO]): IO[MetadataAlgebra[IO]] = {
    implicit val notificationSenderMock: InternalNotificationSender[IO] = getInternalNotificationSenderMock[IO]
    MetadataAlgebra.make(Subject.createValidated(metadataTopic).get, "consumerGroup", kafkaClient, schemaRegistry, consumeMetadataEnabled = true, Once
    )
  }


  def createTopicMetadataRequest(
                                  keySchema: Schema,
                                  valueSchema: Schema,
                                  email: String = "test@test.com",
                                  createdDate: Instant = Instant.now(),
                                  deprecated: Boolean = false,
                                  deprecatedDate: Option[Instant] = None,
                                  numPartitions: Option[NumPartitions] = None,
                                  validations: Option[List[NewMetadataV2Validation]] = None
                                ): TopicMetadataV2Request =
    TopicMetadataV2Request(
      Schemas(keySchema, valueSchema),
      StreamTypeV2.Entity,
      deprecated = deprecated,
      deprecatedDate,
      replacementTopics = None,
      previousTopics = None,
      Public,
      NonEmptyList.of(Email.create(email).get),
      createdDate,
      List.empty,
      None,
      Some("dvs-teamName"),
      numPartitions,
      List.empty,
      Some("notification.url"),
      _validations = validations
    )

  def createEventStreamTypeTopicMetadataRequest(
                                                 keySchema: Schema,
                                                 valueSchema: Schema,
                                                 email: String = "test@test.com",
                                                 createdDate: Instant = Instant.now(),
                                                 deprecated: Boolean = false,
                                                 deprecatedDate: Option[Instant] = None,
                                                 numPartitions: Option[NumPartitions] = None,
                                                 tags: List[String] = List.empty
                                               ): TopicMetadataV2Request =
    TopicMetadataV2Request(
      Schemas(keySchema, valueSchema),
      StreamTypeV2.Event,
      deprecated = deprecated,
      deprecatedDate,
      replacementTopics = None,
      previousTopics = None,
      Public,
      NonEmptyList.of(Email.create(email).get),
      createdDate,
      List.empty,
      None,
      Some("dvs-teamName"),
      numPartitions,
      tags,
      Some("notification.url"),
      None
    )

  def getSchema(name: String,
                createdAtDefaultValue: Option[Long] = None,
                updatedAtDefaultValue: Option[Long] = None): Schema = {
    val tempSchema = SchemaBuilder
      .record(name)
      .fields()
      .name("isTrue")
      .doc("text")
      .`type`()
      .stringType()
      .noDefault()

    if (name == "key") {
      tempSchema.endRecord()
    } else {
      tempSchema
        .name(RequiredField.CREATED_AT)
        .doc("text")
        .`type`(LogicalTypes.timestampMillis().addToSchema(Schema.create(Schema.Type.LONG)))
        .default(createdAtDefaultValue)
        .name(RequiredField.UPDATED_AT)
        .doc("text")
        .`type`(LogicalTypes.timestampMillis().addToSchema(Schema.create(Schema.Type.LONG)))
        .default(updatedAtDefaultValue)
        .endRecord()
    }
  }

  def createTopicMetadataRequest(createdAtDefaultValue: Option[Long], updatedAtDefaultValue: Option[Long]): TopicMetadataV2Request =
    createTopicMetadataRequest(keySchema, getSchema("val", createdAtDefaultValue, updatedAtDefaultValue))
<<<<<<< HEAD

  private def getMetadataGenericRecords(subject: Subject, nullValue: Boolean = false): (IO[(GenericRecord,Option[GenericRecord], Option[Headers])],
    TopicMetadataV2Key, TopicMetadataV2Value) = {
    val key = TopicMetadataV2Key(subject)
    val value = TopicMetadataV2Value(
      StreamTypeV2.Entity,
      deprecated = false,
      None,
      None,
      None,
      Public,
      NonEmptyList.one(Slack.create("#channel").get),
      Instant.now,
      List(),
      None,
      Some("dvs-teamName"),
      List.empty,
      Some("notificationUrl"),
      None
    )
    (TopicMetadataV2.encode[IO](key, if (nullValue) None else Some(value), None), key, value)
  }
=======
>>>>>>> 78fb50c9
}

class CustomGenericDefault[R](gd: GenericDefault[R]) {
  def default(defaultValue: Option[Long]): FieldAssembler[R] = defaultValue match {
    case Some(dv) => gd.withDefault(dv)
    case None => gd.noDefault()
  }
}<|MERGE_RESOLUTION|>--- conflicted
+++ resolved
@@ -14,11 +14,7 @@
 import hydra.kafka.algebras.KafkaClientAlgebra.{ConsumerGroup, Offset, Partition, PublishError, PublishResponse}
 import hydra.kafka.algebras.MetadataAlgebra.TopicMetadataContainer
 import hydra.kafka.algebras.{KafkaAdminAlgebra, KafkaClientAlgebra, MetadataAlgebra, TestMetadataAlgebra}
-<<<<<<< HEAD
 import hydra.kafka.model.ContactMethod.{Email, Slack}
-=======
-import hydra.kafka.model.ContactMethod.Email
->>>>>>> 78fb50c9
 import hydra.kafka.model.TopicMetadataV2Request.Subject
 import hydra.kafka.model._
 import hydra.kafka.util.KafkaUtils.TopicDetails
@@ -2082,8 +2078,7 @@
 
       result.attempt.map(_ shouldBe UnsupportedLogicalType(valueSchema.getField("timestamp"), "iso-datetime").asLeft)
     }
-
-<<<<<<< HEAD
+    
     "_validations field is NOT populated if an existing topic does not have it" in {
       for {
         publishTo             <- Ref[IO].of(Map.empty[String, (GenericRecord, Option[GenericRecord], Option[Headers])])
@@ -2151,9 +2146,7 @@
         publishedSecond shouldBe Map(metadataTopic -> (expectedTopicMetadata._1, expectedTopicMetadata._2, None))
       }
     }
-
-=======
->>>>>>> 78fb50c9
+    
     def createTopic(createdAtDefaultValue: Option[Long], updatedAtDefaultValue: Option[Long])(implicit createdDate: Instant) =
       for {
         m <- TestMetadataAlgebra()
@@ -2354,8 +2347,7 @@
 
   def createTopicMetadataRequest(createdAtDefaultValue: Option[Long], updatedAtDefaultValue: Option[Long]): TopicMetadataV2Request =
     createTopicMetadataRequest(keySchema, getSchema("val", createdAtDefaultValue, updatedAtDefaultValue))
-<<<<<<< HEAD
-
+  
   private def getMetadataGenericRecords(subject: Subject, nullValue: Boolean = false): (IO[(GenericRecord,Option[GenericRecord], Option[Headers])],
     TopicMetadataV2Key, TopicMetadataV2Value) = {
     val key = TopicMetadataV2Key(subject)
@@ -2377,8 +2369,6 @@
     )
     (TopicMetadataV2.encode[IO](key, if (nullValue) None else Some(value), None), key, value)
   }
-=======
->>>>>>> 78fb50c9
 }
 
 class CustomGenericDefault[R](gd: GenericDefault[R]) {
